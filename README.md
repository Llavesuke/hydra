<br>

<div align="center">
  <a href="https://hydralauncher.site">
    <img src="./resources/icon.png" width="144"/>
  </a>
  <h1 align="center">Hydra Launcher</h1>
  <p align="center">
    <strong>Hydra is a game launcher with its own embedded bittorrent client and a self-managed repack scraper.</strong>
  </p>
  <p>
    <a href="https://discord.gg/hydralauncher">
      <img src ="https://img.shields.io/discord/1220692017311645737?style=flat&logo=discord&label=Hydra&labelColor=%231c1c1c"/>
    </a>
    <a href="https://github.com/hydralauncher/hydra">
      <img src="https://img.shields.io/github/actions/workflow/status/hydralauncher/hydra/build.yml" />
    </a>
    <a href="https://github.com/hydralauncher/hydra">
      <img src="https://img.shields.io/github/package-json/v/hydralauncher/hydra" />
    </a>
  </p>

![Hydra Catalogue](./docs/screenshot.png)

</div>

<br>

## Table of Contents

- [About](#about)
- [Features](#features)
- [Installation](#installation)
- [Contributing](#contributing)
  - [Join our Discord](#join-our-discord)
  - [Fork and clone your repository](#fork-and-clone-your-repository)
  - [Ways you can contribute](#ways-you-can-contribute)
  - [Project Structure](#project-structure)
- [Build from source](#build-from-source)
  - [Install Node.js](#install-nodejs)
  - [Install Yarn](#install-yarn)
  - [Install Node Dependencies](#install-node-dependencies)
  - [Install Python 3.9](#install-python-39)
  - [Install Python Dependencies](#install-python-dependencies)
- [Environment variables](#environment-variables)
- [Running](#running)
- [Build](#build)
  - [Build the bittorrent client](#build-the-bittorrent-client)
  - [Build the Electron application](#build-the-electron-application)
- [Contributors](#contributors)

## About

**Hydra** is a **Game Launcher** with its own embedded **BitTorrent Client** and a **self-managed repack scraper**.
<br>
The launcher is written in TypeScript (Electron) and Python, which handles the torrenting system by using libtorrent.

## Features

- Self-Managed repack scraper among all the most reliable websites on the [Megathread]("https://www.reddit.com/r/Piracy/wiki/megathread/")
- Own embedded bittorrent client
- How Long To Beat (HLTB) integration on game page
- Downloads path customization
- Repack list update notifications
- Windows and Linux support
- Constantly updated
- And more ...

## Installation

Follow the steps below to install:

1. Download the latest version of Hydra from the [Releases](https://github.com/hydralauncher/hydra/releases/latest) page.
   - Download only .exe if you want to install Hydra on Windows.
   - Download .deb or .rpm or .zip if you want to install Hydra on Linux. (depends on your Linux distro)
2. Run the downloaded file.
3. Enjoy Hydra!

## Contributing

### Join our Discord

We concentrate our discussions on our [Discord](https://discord.gg/hydralauncher) server.

1. Join our server
2. Go to the roles channel and grab the Collaborator role
3. Go to the dev channel, talk to us and share your ideas.

### Fork and clone your repository

1. Fork the repository [(click here to fork now)](https://github.com/hydralauncher/hydra/fork)
2. Clone your forked code `git clone https://github.com/your_username/hydra`
3. Create a new branch
4. Push your commits
5. Submit a new Pull Request

### Ways you can contribute

- Translation: We want Hydra to be available to as many people as possible. Feel free to help translate to new languages or update and improve the ones that are already available on Hydra.
- Code: Hydra is built with Typescript, Electron and a little bit of Python. If you want to contribute, join our Discord server!

### Project Structure

- torrent-client: We use libtorrent, a Python library, to manage torrent downloads
- src/renderer: the UI of the application
- src/main: all the logic rests here.

## Build from source

### Install Node.js

Ensure you have Node.js installed on your machine. If not, download and install it from [nodejs.org](https://nodejs.org/).

### Install Yarn

Yarn is a package manager for Node.js. If you haven't installed Yarn yet, you can do so by following the instructions on [yarnpkg.com](https://classic.yarnpkg.com/lang/en/docs/install/).

### Install Node Dependencies

Navigate to the project directory and install the Node dependencies using Yarn:

```bash
cd hydra
yarn
```

### Install Python 3.9

Ensure you have Python 3.9 installed on your machine. You can download and install it from [python.org](https://www.python.org/downloads/release/python-3919/).

### Install Python Dependencies

Install the required Python dependencies using pip:

```bash
pip install -r requirements.txt
```

## Environment variables

You'll need an SteamGridDB API Key in order to fetch the game icons on installation.
If you want to have onlinefix as a repacker you'll need to add your credentials to the .env

Once you have it, you can copy or rename the `.env.example` file to `.env`and put it on`STEAMGRIDDB_API_KEY`, `ONLINEFIX_USERNAME`, `ONLINEFIX_PASSWORD`.

## Running

Once you've got all things set up, you can run the following command to start both the Electron process and the bittorrent client:

```bash
yarn dev
```

## Build

### Build the bittorrent client

Build the bittorrent client by using this command:

```bash
python torrent-client/setup.py build
```

### Build the Electron application

Build the Electron application by using this command:

On Windows:

```bash
yarn build:win
```

On Linux:

```bash
yarn build:linux
```

## Contributors

<!-- readme: contributors -start -->
<table>
<tr>
    <td align="center">
        <a href="https://github.com/hydralauncher">
            <img src="https://avatars.githubusercontent.com/u/164102380?v=4" width="100;" alt="hydralauncher"/>
            <br />
            <sub><b>Hydra</b></sub>
        </a>
    </td>
    <td align="center">
        <a href="https://github.com/zamitto">
            <img src="https://avatars.githubusercontent.com/u/167933696?v=4" width="100;" alt="zamitto"/>
            <br />
            <sub><b>Null</b></sub>
        </a>
    </td>
    <td align="center">
        <a href="https://github.com/fzanutto">
            <img src="https://avatars.githubusercontent.com/u/15229294?v=4" width="100;" alt="fzanutto"/>
            <br />
            <sub><b>Null</b></sub>
        </a>
    </td>
    <td align="center">
        <a href="https://github.com/lilezek">
            <img src="https://avatars.githubusercontent.com/u/2767229?v=4" width="100;" alt="lilezek"/>
            <br />
            <sub><b>Null</b></sub>
        </a>
    </td>
    <td align="center">
        <a href="https://github.com/JackEnx">
            <img src="https://avatars.githubusercontent.com/u/167036558?v=4" width="100;" alt="JackEnx"/>
            <br />
            <sub><b>Null</b></sub>
        </a>
    </td>
    <td align="center">
        <a href="https://github.com/Magrid0">
            <img src="https://avatars.githubusercontent.com/u/73496008?v=4" width="100;" alt="Magrid0"/>
            <br />
            <sub><b>Magrid</b></sub>
        </a>
    </td></tr>
<tr>
    <td align="center">
        <a href="https://github.com/fhilipecrash">
            <img src="https://avatars.githubusercontent.com/u/36455575?v=4" width="100;" alt="fhilipecrash"/>
            <br />
            <sub><b>Fhilipe Coelho</b></sub>
        </a>
    </td>
    <td align="center">
        <a href="https://github.com/shadowtosser">
            <img src="https://avatars.githubusercontent.com/u/168544958?v=4" width="100;" alt="shadowtosser"/>
            <br />
            <sub><b>Null</b></sub>
        </a>
    </td>
    <td align="center">
<<<<<<< HEAD
        <a href="https://github.com/jps14">
            <img src="https://avatars.githubusercontent.com/u/168477146?v=4" width="100;" alt="jps14"/>
            <br />
            <sub><b>José Luís</b></sub>
=======
        <a href="https://github.com/Hachi-R">
            <img src="https://avatars.githubusercontent.com/u/58823742?v=4" width="100;" alt="Hachi-R"/>
            <br />
            <sub><b>Hachi</b></sub>
>>>>>>> 53e5d293
        </a>
    </td>
    <td align="center">
        <a href="https://github.com/pmenta">
            <img src="https://avatars.githubusercontent.com/u/71457671?v=4" width="100;" alt="pmenta"/>
            <br />
            <sub><b>João Martins</b></sub>
        </a>
    </td>
    <td align="center">
        <a href="https://github.com/ferivoq">
            <img src="https://avatars.githubusercontent.com/u/36544651?v=4" width="100;" alt="ferivoq"/>
            <br />
            <sub><b>FeriVOQ</b></sub>
        </a>
    </td>
    <td align="center">
        <a href="https://github.com/xbozo">
            <img src="https://avatars.githubusercontent.com/u/119091492?v=4" width="100;" alt="xbozo"/>
            <br />
            <sub><b>Guilherme Viana</b></sub>
        </a>
    </td></tr>
<tr>
    <td align="center">
        <a href="https://github.com/eltociear">
            <img src="https://avatars.githubusercontent.com/u/22633385?v=4" width="100;" alt="eltociear"/>
            <br />
            <sub><b>Ikko Eltociear Ashimine</b></sub>
        </a>
    </td>
    <td align="center">
        <a href="https://github.com/Netflixyapp">
            <img src="https://avatars.githubusercontent.com/u/91623880?v=4" width="100;" alt="Netflixyapp"/>
            <br />
            <sub><b>Netflixy</b></sub>
        </a>
    </td>
    <td align="center">
        <a href="https://github.com/FerNikoMF">
            <img src="https://avatars.githubusercontent.com/u/76095334?v=4" width="100;" alt="FerNikoMF"/>
            <br />
            <sub><b>Firdavs</b></sub>
        </a>
    </td>
    <td align="center">
        <a href="https://github.com/Tunchichi">
            <img src="https://avatars.githubusercontent.com/u/118926729?v=4" width="100;" alt="Tunchichi"/>
            <br />
            <sub><b>Ruslan</b></sub>
        </a>
    </td>
    <td align="center">
        <a href="https://github.com/Chr1s0Blood">
            <img src="https://avatars.githubusercontent.com/u/166660500?v=4" width="100;" alt="Chr1s0Blood"/>
            <br />
            <sub><b>Cristian S.</b></sub>
        </a>
    </td>
    <td align="center">
        <a href="https://github.com/userMacieG">
            <img src="https://avatars.githubusercontent.com/u/24211405?v=4" width="100;" alt="userMacieG"/>
            <br />
            <sub><b>Maciej Ratyński</b></sub>
        </a>
    </td></tr>
</table>
<!-- readme: contributors -end -->

## License

Hydra is licensed under the [MIT License](LICENSE).<|MERGE_RESOLUTION|>--- conflicted
+++ resolved
@@ -240,17 +240,10 @@
         </a>
     </td>
     <td align="center">
-<<<<<<< HEAD
-        <a href="https://github.com/jps14">
-            <img src="https://avatars.githubusercontent.com/u/168477146?v=4" width="100;" alt="jps14"/>
-            <br />
-            <sub><b>José Luís</b></sub>
-=======
         <a href="https://github.com/Hachi-R">
             <img src="https://avatars.githubusercontent.com/u/58823742?v=4" width="100;" alt="Hachi-R"/>
             <br />
             <sub><b>Hachi</b></sub>
->>>>>>> 53e5d293
         </a>
     </td>
     <td align="center">
