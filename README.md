# Hydra

<a href="https://discord.gg/hydralauncher" target="_blank">![Discord](https://img.shields.io/discord/1220692017311645737?style=flat&logo=discord&label=Hydra&labelColor=%231c1c1c)</a>
![GitHub Actions Workflow Status](https://img.shields.io/github/actions/workflow/status/hydralauncher/hydra/build.yml)
![GitHub package.json version](https://img.shields.io/github/package-json/v/hydralauncher/hydra)

Hydra is a game launcher with its own embedded bittorrent client and a self-managed repack scraper.
The launcher is written in TypeScript (Electron) and Python, which handles the torrenting system by using [libtorrent](https://www.libtorrent.org/).

![Hydra Catalogue](./docs/screenshot.png)

## Installation

### Install Node.js

Ensure you have Node.js installed on your machine. If not, download and install it from [nodejs.org](https://nodejs.org/).

### Install Yarn

Yarn is a package manager for Node.js. If you haven't installed Yarn yet, you can do so by following the instructions on [yarnpkg.com](https://classic.yarnpkg.com/lang/en/docs/install/).

### Clone the Repository

```bash
git clone https://github.com/hydralauncher/hydra.git
```

### Install Node Dependencies

Navigate to the project directory and install the Node dependencies using Yarn:

```bash
cd hydra
yarn
```

### Install Python 3.9

Ensure you have Python installed on your machine. You can download and install it from [python.org](https://www.python.org/downloads/release/python-3919/).

### Install Python Dependencies

Install the required Python dependencies using pip:

```bash
pip install -r requirements.txt
```

## Environment variables

You'll need a SteamGridDB API Key in order to fetch the game icons on installation.
If you want to have onlinefix as a repacker you'll need to add your credentials to the .env

Once you have it, you can paste the `.env.example` file and put it on `STEAMGRIDDB_API_KEY`, `ONLINEFIX_USERNAME`, `ONLINEFIX_PASSWORD`.

## Running

Once you've got all things set up, you can run the following command to start both the Electron process and the bittorrent client:

```bash
yarn start
```

## Build

### Build the bittorrent client

Build the bittorrent client by using this command:

```bash
python torrent-client/setup.py build
```

### Build the Electron application

Build the Electron application by using this command:

```bash
yarn make
```

## Contributors

<!-- readme: contributors -start -->
<table>
<tr>
    <td align="center">
        <a href="https://github.com/hydralauncher">
            <img src="https://avatars.githubusercontent.com/u/164102380?v=4" width="100;" alt="hydralauncher"/>
            <br />
            <sub><b>Hydra</b></sub>
        </a>
    </td>
    <td align="center">
        <a href="https://github.com/zamitto">
            <img src="https://avatars.githubusercontent.com/u/167933696?v=4" width="100;" alt="zamitto"/>
            <br />
            <sub><b>Null</b></sub>
        </a>
    </td>
    <td align="center">
        <a href="https://github.com/fzanutto">
            <img src="https://avatars.githubusercontent.com/u/15229294?v=4" width="100;" alt="fzanutto"/>
            <br />
            <sub><b>Null</b></sub>
        </a>
    </td>
    <td align="center">
        <a href="https://github.com/lilezek">
            <img src="https://avatars.githubusercontent.com/u/2767229?v=4" width="100;" alt="lilezek"/>
            <br />
            <sub><b>Null</b></sub>
        </a>
    </td>
    <td align="center">
        <a href="https://github.com/JackEnx">
            <img src="https://avatars.githubusercontent.com/u/167036558?v=4" width="100;" alt="JackEnx"/>
            <br />
            <sub><b>Null</b></sub>
        </a>
    </td>
    <td align="center">
        <a href="https://github.com/Magrid0">
            <img src="https://avatars.githubusercontent.com/u/73496008?v=4" width="100;" alt="Magrid0"/>
            <br />
            <sub><b>Magrid</b></sub>
        </a>
    </td></tr>
<tr>
    <td align="center">
        <a href="https://github.com/fhilipecrash">
            <img src="https://avatars.githubusercontent.com/u/36455575?v=4" width="100;" alt="fhilipecrash"/>
            <br />
            <sub><b>Fhilipe Coelho</b></sub>
        </a>
    </td>
    <td align="center">
        <a href="https://github.com/jps14">
            <img src="https://avatars.githubusercontent.com/u/168477146?v=4" width="100;" alt="jps14"/>
            <br />
            <sub><b>José Luís</b></sub>
        </a>
    </td>
    <td align="center">
        <a href="https://github.com/shadowtosser">
            <img src="https://avatars.githubusercontent.com/u/168544958?v=4" width="100;" alt="shadowtosser"/>
            <br />
            <sub><b>Null</b></sub>
        </a>
    </td>
    <td align="center">
        <a href="https://github.com/pmenta">
            <img src="https://avatars.githubusercontent.com/u/71457671?v=4" width="100;" alt="pmenta"/>
            <br />
            <sub><b>João Martins</b></sub>
        </a>
    </td>
    <td align="center">
        <a href="https://github.com/ferivoq">
            <img src="https://avatars.githubusercontent.com/u/36544651?v=4" width="100;" alt="ferivoq"/>
            <br />
            <sub><b>FeriVOQ</b></sub>
        </a>
    </td>
    <td align="center">
        <a href="https://github.com/xbozo">
            <img src="https://avatars.githubusercontent.com/u/119091492?v=4" width="100;" alt="xbozo"/>
            <br />
            <sub><b>Guilherme Viana</b></sub>
        </a>
<<<<<<< HEAD
    </td></tr>
<tr>
=======
    </td>
>>>>>>> 4d32ff2a
    <td align="center">
        <a href="https://github.com/eltociear">
            <img src="https://avatars.githubusercontent.com/u/22633385?v=4" width="100;" alt="eltociear"/>
            <br />
            <sub><b>Ikko Eltociear Ashimine</b></sub>
        </a>
    </td>
    <td align="center">
        <a href="https://github.com/Netflixyapp">
            <img src="https://avatars.githubusercontent.com/u/91623880?v=4" width="100;" alt="Netflixyapp"/>
            <br />
            <sub><b>Netflixy</b></sub>
        </a>
    </td>
    <td align="center">
        <a href="https://github.com/Hachi-R">
            <img src="https://avatars.githubusercontent.com/u/58823742?v=4" width="100;" alt="Hachi-R"/>
            <br />
            <sub><b>Hachi</b></sub>
        </a>
    </td>
    <td align="center">
        <a href="https://github.com/FerNikoMF">
            <img src="https://avatars.githubusercontent.com/u/76095334?v=4" width="100;" alt="FerNikoMF"/>
            <br />
            <sub><b>Firdavs</b></sub>
        </a>
    </td></tr>
</table>
<!-- readme: contributors -end -->

## License

Hydra is licensed under the [MIT License](LICENSE).<|MERGE_RESOLUTION|>--- conflicted
+++ resolved
@@ -168,12 +168,7 @@
             <br />
             <sub><b>Guilherme Viana</b></sub>
         </a>
-<<<<<<< HEAD
-    </td></tr>
-<tr>
-=======
-    </td>
->>>>>>> 4d32ff2a
+    </td>
     <td align="center">
         <a href="https://github.com/eltociear">
             <img src="https://avatars.githubusercontent.com/u/22633385?v=4" width="100;" alt="eltociear"/>
