--- conflicted
+++ resolved
@@ -55,7 +55,6 @@
   sessionDurationInMillis: number;
 }
 
-<<<<<<< HEAD
 export interface DownloadProgress {
   downloadSpeed: number;
   timeRemaining: number;
@@ -90,8 +89,6 @@
   showHiddenAchievementsDescription: boolean;
 }
 
-=======
->>>>>>> 732a00c3
 export interface Steam250Game {
   title: string;
   objectId: string;
