import { GameStatus } from "@globals";

export type GameShop = "steam" | "epic";
export type CatalogueCategory = "recently_added" | "trending";

export interface SteamGenre {
  id: string;
  name: string;
}

export interface SteamScreenshot {
  id: number;
  path_thumbnail: string;
  path_full: string;
}

export interface SteamAppDetails {
  name: string;
  detailed_description: string;
  about_the_game: string;
  short_description: string;
  publishers: string[];
  genres: SteamGenre[];
  screenshots: SteamScreenshot[];
  pc_requirements: {
    minimum: string;
    recommended: string;
  };
  mac_requirements: {
    minimum: string;
    recommended: string;
  };
  linux_requirmenets: {
    minimum: string;
    recommended: string;
  };
  release_date: {
    coming_soon: boolean;
    date: string;
  };
}

export interface GameRepack {
  id: number;
  title: string;
  magnet: string;
  page: number;
  repacker: string;
  fileSize: string | null;
  uploadDate: Date | string | null;
  createdAt: Date;
  updatedAt: Date;
}

export type ShopDetails = SteamAppDetails & {
  objectID: string;
  repacks: GameRepack[];
};

export interface TorrentFile {
  path: string;
  length: number;
}

/* Used by the catalogue */
export interface CatalogueEntry {
  objectID: string;
  shop: GameShop;
  title: string;
  /* Epic Games covers cannot be guessed with objectID */
  cover: string;
  repacks: GameRepack[];
}

/* Used by the library */
export interface Game extends Omit<CatalogueEntry, "cover"> {
  id: number;
  title: string;
  iconUrl: string;
  status: GameStatus | null;
  folderName: string;
  downloadPath: string | null;
  repacks: GameRepack[];
  repack: GameRepack;
  progress: number;
  fileVerificationProgress: number;
  decompressionProgress: number;
  bytesDownloaded: number;
  playTimeInMilliseconds: number;
  executablePath: string | null;
  lastTimePlayed: Date | null;
  fileSize: number;
  createdAt: Date;
  updatedAt: Date;
}

export interface TorrentProgress {
  downloadSpeed: number;
  timeRemaining: number;
  numPeers: number;
  numSeeds: number;
  game: Omit<Game, "repacks">;
}

export interface UserPreferences {
  downloadsPath: string | null;
  language: string;
  downloadNotificationsEnabled: boolean;
  repackUpdatesNotificationsEnabled: boolean;
  telemetryEnabled: boolean;
<<<<<<< HEAD
  realDebridApiToken: string | null;
=======
  preferQuitInsteadOfHiding: boolean;
>>>>>>> d7b92b47
}

export interface HowLongToBeatCategory {
  title: string;
  duration: string;
  accuracy: string;
}<|MERGE_RESOLUTION|>--- conflicted
+++ resolved
@@ -108,11 +108,8 @@
   downloadNotificationsEnabled: boolean;
   repackUpdatesNotificationsEnabled: boolean;
   telemetryEnabled: boolean;
-<<<<<<< HEAD
   realDebridApiToken: string | null;
-=======
   preferQuitInsteadOfHiding: boolean;
->>>>>>> d7b92b47
 }
 
 export interface HowLongToBeatCategory {
