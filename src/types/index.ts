<<<<<<< HEAD
import type { Aria2Status } from "aria2";
import type { Downloader } from "@shared";
import { ProgressInfo, UpdateInfo } from "electron-updater";
=======
import type { Downloader, GameStatus } from "@shared";
import { UpdateInfo } from "electron-updater";
>>>>>>> 3dcd60d6

export type GameShop = "steam" | "epic";
export type CatalogueCategory = "recently_added" | "trending";

export interface SteamGenre {
  id: string;
  name: string;
}

export interface SteamScreenshot {
  id: number;
  path_thumbnail: string;
  path_full: string;
}

export interface SteamVideoSource {
  max: string;
  "480": string;
}

export interface SteamMovies {
  id: number;
  mp4: SteamVideoSource;
  webm: SteamVideoSource;
  thumbnail: string;
  name: string;
  highlight: boolean;
}

export interface SteamAppDetails {
  name: string;
  detailed_description: string;
  about_the_game: string;
  short_description: string;
  publishers: string[];
  genres: SteamGenre[];
  movies?: SteamMovies[];
  screenshots: SteamScreenshot[];
  pc_requirements: {
    minimum: string;
    recommended: string;
  };
  mac_requirements: {
    minimum: string;
    recommended: string;
  };
  linux_requirements: {
    minimum: string;
    recommended: string;
  };
  release_date: {
    coming_soon: boolean;
    date: string;
  };
}

export interface GameRepack {
  id: number;
  title: string;
  magnet: string;
  page: number;
  repacker: string;
  fileSize: string | null;
  uploadDate: Date | string | null;
  createdAt: Date;
  updatedAt: Date;
}

export type ShopDetails = SteamAppDetails & {
  objectID: string;
};

export interface TorrentFile {
  path: string;
  length: number;
}

/* Used by the catalogue */
export interface CatalogueEntry {
  objectID: string;
  shop: GameShop;
  title: string;
  /* Epic Games covers cannot be guessed with objectID */
  cover: string;
  repacks: GameRepack[];
}

/* Used by the library */
export interface Game extends Omit<CatalogueEntry, "cover"> {
  id: number;
  title: string;
  iconUrl: string;
  status: Aria2Status | null;
  folderName: string;
  downloadPath: string | null;
  repacks: GameRepack[];
  repack: GameRepack | null;
  progress: number;
  bytesDownloaded: number;
  playTimeInMilliseconds: number;
  downloader: Downloader;
  executablePath: string | null;
  lastTimePlayed: Date | null;
  fileSize: number;
  createdAt: Date;
  updatedAt: Date;
}

export interface DownloadProgress {
  downloadSpeed: number;
  timeRemaining: number;
  numPeers: number;
  numSeeds: number;
  isDownloadingMetadata: boolean;
  game: Omit<Game, "repacks">;
}

export interface UserPreferences {
  downloadsPath: string | null;
  language: string;
  downloadNotificationsEnabled: boolean;
  repackUpdatesNotificationsEnabled: boolean;
  realDebridApiToken: string | null;
  preferQuitInsteadOfHiding: boolean;
  runAtStartup: boolean;
}

export interface HowLongToBeatCategory {
  title: string;
  duration: string;
  accuracy: string;
}

export interface Steam250Game {
  title: string;
  objectID: string;
}

export interface SteamGame {
  id: number;
  name: string;
  clientIcon: string | null;
}

<<<<<<< HEAD
export type AppUpdaterEvent =
  | { type: "error" }
  | { type: "checking-for-updates" }
  | { type: "update-not-available" }
  | { type: "update-available"; info: UpdateInfo }
  | { type: "update-downloaded" }
  | { type: "download-progress"; info: ProgressInfo }
  | { type: "update-cancelled" };

/* Events */
export interface StartGameDownloadPayload {
  repackId: number;
  objectID: string;
  title: string;
  shop: GameShop;
  downloadPath: string;
  downloader: Downloader;
}

export interface RealDebridUnrestrictLink {
  id: string;
  filename: string;
  mimeType: string;
  filesize: number;
  link: string;
  host: string;
  host_icon: string;
  chunks: number;
  crc: number;
  download: string;
  streamable: number;
}

export interface RealDebridAddMagnet {
  id: string;
  // URL of the created ressource
  uri: string;
}

export interface RealDebridTorrentInfo {
  id: string;
  filename: string;
  original_filename: string;
  hash: string;
  bytes: number;
  original_bytes: number;
  host: string;
  split: number;
  progress: number;
  status:
    | "magnet_error"
    | "magnet_conversion"
    | "waiting_files_selection"
    | "queued"
    | "downloading"
    | "downloaded"
    | "error"
    | "virus"
    | "compressing"
    | "uploading"
    | "dead";
  added: string;
  files: {
    id: number;
    path: string;
    bytes: number;
    selected: number;
  }[];
  links: string[];
  ended: string;
  speed: number;
  seeders: number;
}

export interface RealDebridUser {
  id: number;
  username: string;
  email: string;
  points: number;
  locale: string;
  avatar: string;
  type: string;
  premium: number;
  expiration: string;
}
=======
export type AppUpdaterEvents =
  | { type: "update-available"; info: Partial<UpdateInfo> }
  | { type: "update-downloaded" };
>>>>>>> 3dcd60d6
<|MERGE_RESOLUTION|>--- conflicted
+++ resolved
@@ -1,11 +1,6 @@
-<<<<<<< HEAD
 import type { Aria2Status } from "aria2";
 import type { Downloader } from "@shared";
 import { ProgressInfo, UpdateInfo } from "electron-updater";
-=======
-import type { Downloader, GameStatus } from "@shared";
-import { UpdateInfo } from "electron-updater";
->>>>>>> 3dcd60d6
 
 export type GameShop = "steam" | "epic";
 export type CatalogueCategory = "recently_added" | "trending";
@@ -150,7 +145,6 @@
   clientIcon: string | null;
 }
 
-<<<<<<< HEAD
 export type AppUpdaterEvent =
   | { type: "error" }
   | { type: "checking-for-updates" }
@@ -236,8 +230,6 @@
   premium: number;
   expiration: string;
 }
-=======
 export type AppUpdaterEvents =
   | { type: "update-available"; info: Partial<UpdateInfo> }
-  | { type: "update-downloaded" };
->>>>>>> 3dcd60d6
+  | { type: "update-downloaded" };