{
  "language_name": "Italiano",
  "home": {
    "featured": "In primo piano",
    "surprise_me": "Sorprendimi",
    "no_results": "Nessun risultato trovato"
  },
  "sidebar": {
    "catalogue": "Catalogo",
    "downloads": "Download",
    "settings": "Impostazioni",
    "my_library": "La mia libreria",
    "downloading_metadata": "{{title}} (Scaricamento metadati…)",
    "paused": "{{title}} (In pausa)",
    "downloading": "{{title}} ({{percentage}} - Download…)",
    "filter": "Filtra libreria",
    "home": "Home"
  },
  "header": {
    "search": "Cerca",
    "home": "Home",
    "catalogue": "Catalogo",
    "downloads": "Download",
    "search_results": "Risultati della ricerca",
    "settings": "Impostazioni"
  },
  "bottom_panel": {
    "no_downloads_in_progress": "Nessun download in corso",
    "downloading_metadata": "Scaricamento metadati di {{title}}…",
    "downloading": "Download di {{title}}… ({{percentage}} completato) - Conclusione {{eta}} - {{speed}}"
  },
  "catalogue": {
    "next_page": "Pagina successiva",
    "previous_page": "Pagina precedente"
  },
  "game_details": {
    "open_download_options": "Apri opzioni di download",
    "download_options_zero": "Nessuna opzione di download",
    "download_options_one": "{{count}} opzione di download",
    "download_options_other": "{{count}} opzioni di download",
    "updated_at": "Aggiornato il {{updated_at}}",
    "install": "Installa",
    "resume": "Riprendi",
    "pause": "Metti in pausa",
    "cancel": "Annulla",
    "remove": "Rimuovi",
    "space_left_on_disk": "{{space}} rimasto sul disco",
    "eta": "Conclusione {{eta}}",
    "downloading_metadata": "Scaricamento metadati…",
    "filter": "Filtra repack",
    "requirements": "Requisiti di sistema",
    "minimum": "Minimi",
    "recommended": "Consigliati",
    "release_date": "Rilasciato il {{date}}",
    "publisher": "Pubblicato da {{publisher}}",
    "hours": "ore",
    "minutes": "minuti",
    "amount_hours": "{{amount}} ore",
    "amount_minutes": "{{amount}} minuti",
    "accuracy": "{{accuracy}}% di accuratezza",
    "add_to_library": "Aggiungi alla libreria",
    "remove_from_library": "Rimuovi dalla libreria",
    "no_downloads": "Nessun download disponibile",
    "play_time": "Giocato per {{amount}}",
    "last_time_played": "Ultimo gioco giocato {{period}}",
    "not_played_yet": "Non hai ancora giocato a {{title}}",
    "next_suggestion": "Prossimo suggerimento",
    "play": "Gioca",
    "deleting": "Eliminazione dell'installer…",
    "close": "Chiudi",
    "playing_now": "Stai giocando adesso",
    "change": "Aggiorna",
    "repacks_modal_description": "Scegli il repack che vuoi scaricare",
    "select_folder_hint": "Per cambiare la cartella predefinita, accedi alle",
    "download_now": "Scarica ora",
    "no_shop_details": "Impossibile recuperare i dettagli del negozio.",
    "download_options": "Opzioni di download",
    "download_path": "Percorso di download",
    "previous_screenshot": "Screenshot precedente",
    "next_screenshot": "Screenshot successivo",
    "screenshot": "Screenshot {{number}}",
    "open_screenshot": "Apri screenshot {{number}}"
  },
  "activation": {
    "title": "Attiva Hydra",
    "installation_id": "ID installazione:",
    "enter_activation_code": "Inserisci il tuo codice di attivazione",
    "message": "Se non sai dove chiederlo, allora non dovresti averlo.",
    "activate": "Attiva",
    "loading": "Caricamento…"
  },
  "downloads": {
    "resume": "Riprendi",
    "pause": "Metti in pausa",
    "eta": "Conclusione {{eta}}",
    "paused": "In pausa",
    "verifying": "Verifica…",
    "completed": "Completato",
    "cancel": "Annulla",
    "filter": "Filtra giochi scaricati",
    "remove": "Rimuovi",
    "downloading_metadata": "Scaricamento metadati…",
    "deleting": "Eliminazione dell'installer…",
    "delete": "Rimuovi installer",
    "delete_modal_title": "Sei sicuro?",
    "delete_modal_description": "Questo rimuoverà tutti i file di installazione dal tuo computer",
    "install": "Installa"
  },
  "settings": {
    "downloads_path": "Percorso dei download",
    "change": "Aggiorna",
    "notifications": "Notifiche",
    "enable_download_notifications": "Quando un download è completo",
    "enable_repack_list_notifications": "Quando viene aggiunto un nuovo repack",
    "real_debrid_api_token_label": "Token API Real Debrid",
    "quit_app_instead_hiding": "Esci da Hydra invece di nascondere nell'area di notifica",
    "launch_with_system": "Apri Hydra all'avvio",
    "general": "Generale",
    "behavior": "Comportamento",
    "enable_real_debrid": "Abilita Real Debrid",
<<<<<<< HEAD
    "cancel_button_confirmation_delete_all_sources": "NO",
    "confirm_button_confirmation_delete_all_sources": "Sì, cancella tutto",
    "description_confirmation_delete_all_sources": "Eliminerai tutte le fonti di download",
    "title_confirmation_delete_all_sources": "Elimina tutte le fonti di download",
    "removed_download_sources": "Fonti di download rimosse",
    "button_delete_all_sources": "Rimuovi tutte le fonti di download",
    "real_debrid_api_token_hint": "Puoi trovare la tua chiave API <0>here</0>",
=======
    "debrid_api_token_hint": "Puoi trovare la tua chiave API <0>here</0>",
>>>>>>> 3247fcda
    "save_changes": "Salva modifiche"
  },
  "notifications": {
    "download_complete": "Download completato",
    "game_ready_to_install": "{{title}} è pronto per l'installazione",
    "repack_list_updated": "Elenco repack aggiornato",
    "repack_count_one": "{{count}} repack aggiunto",
    "repack_count_other": "{{count}} repack aggiunti"
  },
  "system_tray": {
    "open": "Apri Hydra",
    "quit": "Esci"
  },
  "game_card": {
    "no_downloads": "Nessun download disponibile"
  },
  "binary_not_found_modal": {
    "title": "Programmi non installati",
    "description": "Gli eseguibili di Wine o Lutris non sono stati trovati sul tuo sistema",
    "instructions": "Verifica il modo corretto di installare uno di essi sulla tua distribuzione Linux in modo che il gioco possa funzionare normalmente"
  },
  "modal": {
    "close": "Pulsante Chiudi"
  }
}<|MERGE_RESOLUTION|>--- conflicted
+++ resolved
@@ -118,17 +118,13 @@
     "general": "Generale",
     "behavior": "Comportamento",
     "enable_real_debrid": "Abilita Real Debrid",
-<<<<<<< HEAD
     "cancel_button_confirmation_delete_all_sources": "NO",
     "confirm_button_confirmation_delete_all_sources": "Sì, cancella tutto",
     "description_confirmation_delete_all_sources": "Eliminerai tutte le fonti di download",
     "title_confirmation_delete_all_sources": "Elimina tutte le fonti di download",
     "removed_download_sources": "Fonti di download rimosse",
     "button_delete_all_sources": "Rimuovi tutte le fonti di download",
-    "real_debrid_api_token_hint": "Puoi trovare la tua chiave API <0>here</0>",
-=======
     "debrid_api_token_hint": "Puoi trovare la tua chiave API <0>here</0>",
->>>>>>> 3247fcda
     "save_changes": "Salva modifiche"
   },
   "notifications": {
