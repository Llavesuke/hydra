--- conflicted
+++ resolved
@@ -96,10 +96,8 @@
     "copy_to_clipboard": "Copy",
     "copied_to_clipboard": "Copied",
     "got_it": "Got it",
-<<<<<<< HEAD
     "multi_language": "Multi Language",
-    "multiplayer": "Multi Player"
-=======
+    "multiplayer": "Multi Player",
     "no_shop_details": "Could not retrieve shop details.",
     "download_options": "Download options",
     "download_path": "Download path",
@@ -107,7 +105,6 @@
     "next_screenshot": "Next screenshot",
     "screenshot": "Screenshot {{number}}",
     "open_screenshot": "Open screenshot {{number}}"
->>>>>>> 76981b4f
   },
   "activation": {
     "title": "Activate Hydra",
