{
  "app": {
    "successfully_signed_in": "Successfully signed in"
  },
  "home": {
    "featured": "Featured",
    "trending": "Trending",
    "surprise_me": "Surprise me",
    "no_results": "No results found"
  },
  "sidebar": {
    "catalogue": "Catalogue",
    "downloads": "Downloads",
    "settings": "Settings",
    "my_library": "My library",
    "downloading_metadata": "{{title}} (Downloading metadata…)",
    "paused": "{{title}} (Paused)",
    "downloading": "{{title}} ({{percentage}} - Downloading…)",
    "filter": "Filter library",
    "home": "Home",
    "queued": "{{title}} (Queued)",
    "game_has_no_executable": "Game has no executable selected",
    "sign_in": "Sign in"
  },
  "header": {
    "search": "Search games",
    "home": "Home",
    "catalogue": "Catalogue",
    "downloads": "Downloads",
    "search_results": "Search results",
    "settings": "Settings",
    "version_available_install": "Version {{version}} available. Click here to restart and install.",
    "version_available_download": "Version {{version}} available. Click here to download."
  },
  "bottom_panel": {
    "no_downloads_in_progress": "No downloads in progress",
    "downloading_metadata": "Downloading {{title}} metadata…",
    "downloading": "Downloading {{title}}… ({{percentage}} complete) - Conclusion {{eta}} - {{speed}}",
    "calculating_eta": "Downloading {{title}}… ({{percentage}} complete) - Calculating remaining time…"
  },
  "catalogue": {
    "next_page": "Next page",
    "previous_page": "Previous page"
  },
  "game_details": {
    "open_download_options": "Open download options",
    "download_options_zero": "No download option",
    "download_options_one": "{{count}} download option",
    "download_options_other": "{{count}} download options",
    "updated_at": "Updated {{updated_at}}",
    "install": "Install",
    "resume": "Resume",
    "pause": "Pause",
    "cancel": "Cancel",
    "remove": "Remove",
    "remove_from_list": "Remove",
    "space_left_on_disk": "{{space}} left on disk",
    "eta": "Conclusion {{eta}}",
    "calculating_eta": "Calculating remaining time…",
    "downloading_metadata": "Downloading metadata…",
    "filter": "Filter repacks",
    "requirements": "System requirements",
    "minimum": "Minimum",
    "recommended": "Recommended",
    "no_minimum_requirements": "{{title}} doesn't provide minimum requirements information",
    "no_recommended_requirements": "{{title}} doesn't provide recommended requirements information",
    "paused": "Paused",
    "release_date": "Released on {{date}}",
    "publisher": "Published by {{publisher}}",
    "copy_link_to_clipboard": "Copy link",
    "copied_link_to_clipboard": "Link copied",
    "hours": "hours",
    "minutes": "minutes",
    "amount_hours": "{{amount}} hours",
    "amount_minutes": "{{amount}} minutes",
    "accuracy": "{{accuracy}}% accuracy",
    "add_to_library": "Add to library",
    "remove_from_library": "Remove from library",
    "no_downloads": "No downloads available",
    "play_time": "Played for {{amount}}",
    "last_time_played": "Last played {{period}}",
    "not_played_yet": "You haven't played {{title}} yet",
    "next_suggestion": "Next suggestion",
    "play": "Play",
    "deleting": "Deleting installer…",
    "close": "Close",
    "playing_now": "Playing now",
    "change": "Change",
    "repacks_modal_description": "Choose the repack you want to download",
    "select_folder_hint": "To change the default folder, go to the <0>Settings</0>",
    "download_now": "Download now",
    "installation_instructions": "Installation Instructions",
    "installation_instructions_description": "Additional steps are required to install this game",
    "online_fix_instruction": "OnlineFix games requires a password to be extracted. When required, use the following password:",
    "dodi_installation_instruction": "When you open DODI installer, press your keyboard up key <0 /> to start the installation process:",
    "dont_show_it_again": "Don't show it again",
    "copy_to_clipboard": "Copy",
    "copied_to_clipboard": "Copied",
    "got_it": "Got it",
    "no_shop_details": "Could not retrieve shop details.",
    "download_options": "Download options",
    "download_path": "Download path",
    "previous_screenshot": "Previous screenshot",
    "next_screenshot": "Next screenshot",
    "screenshot": "Screenshot {{number}}",
    "open_screenshot": "Open screenshot {{number}}",
    "download_settings": "Download settings",
    "downloader": "Downloader",
    "select_executable": "Select",
    "no_executable_selected": "No executable selected",
    "open_folder": "Open folder",
    "open_download_location": "See downloaded files",
    "create_shortcut": "Create desktop shortcut",
    "remove_files": "Remove files",
    "remove_from_library_title": "Are you sure?",
    "remove_from_library_description": "This will remove {{game}} from your library",
    "options": "Options",
    "executable_section_title": "Executable",
    "executable_section_description": "Path of the file that will be executed when \"Play\" is clicked",
    "downloads_secion_title": "Downloads",
    "downloads_section_description": "Check out updates or other versions of this game",
    "danger_zone_section_title": "Danger zone",
    "danger_zone_section_description": "Remove this game from your library or the files downloaded by Hydra",
    "download_in_progress": "Download in progress",
    "download_paused": "Download paused",
    "last_downloaded_option": "Last downloaded option"
  },
  "activation": {
    "title": "Activate Hydra",
    "installation_id": "Installation ID:",
    "enter_activation_code": "Enter your activation code",
    "message": "If you don't know where to ask for this, then you shouldn't have this.",
    "activate": "Activate",
    "loading": "Loading…"
  },
  "downloads": {
    "resume": "Resume",
    "pause": "Pause",
    "eta": "Conclusion {{eta}}",
    "paused": "Paused",
    "verifying": "Verifying…",
    "completed_at": "Completed in {{date}}",
    "completed": "Completed",
    "removed": "Not downloaded",
    "download_again": "Download again",
    "cancel": "Cancel",
    "filter": "Filter downloaded games",
    "remove": "Remove",
    "downloading_metadata": "Downloading metadata…",
    "starting_download": "Starting download…",
    "deleting": "Deleting installer…",
    "delete": "Remove installer",
    "remove_from_list": "Remove",
    "delete_modal_title": "Are you sure?",
    "delete_modal_description": "This will remove all the installation files from your computer",
    "install": "Install",
    "download_in_progress": "In progress",
    "queued_downloads": "Queued downloads",
    "downloads_completed": "Completed",
    "queued": "Queued",
    "no_downloads_title": "Such empty",
    "no_downloads_description": "You haven't downloaded anything with Hydra yet, but it's never too late to start."
  },
  "settings": {
    "downloads_path": "Downloads path",
    "change": "Update",
    "notifications": "Notifications",
    "enable_download_notifications": "When a download is complete",
    "enable_repack_list_notifications": "When a new repack is added",
    "telemetry": "Telemetry",
    "telemetry_description": "Enable anonymous usage statistics",
    "real_debrid_api_token_label": "Real-Debrid API token",
    "quit_app_instead_hiding": "Don't hide Hydra when closing",
    "launch_with_system": "Launch Hydra on system start-up",
    "general": "General",
    "behavior": "Behavior",
    "download_sources": "Download sources",
    "language": "Language",
    "real_debrid_api_token": "API Token",
    "enable_real_debrid": "Enable Real-Debrid",
    "real_debrid_description": "Real-Debrid is an unrestricted downloader that allows you to download files instantly and at the best of your Internet speed.",
    "real_debrid_invalid_token": "Invalid API token",
    "real_debrid_api_token_hint": "You can get your API token <0>here</0>",
    "real_debrid_free_account_error": "The account \"{{username}}\" is a free account. Please subscribe to Real-Debrid",
    "real_debrid_linked_message": "Account \"{{username}}\" linked",
    "save_changes": "Save changes",
    "changes_saved": "Changes successfully saved",
    "download_sources_description": "Hydra will fetch the download links from these sources. The source URL must be a direct link to a .json file containing the download links.",
    "validate_download_source": "Validate",
    "remove_download_source": "Remove",
    "add_download_source": "Add source",
    "download_count_zero": "No downloads in list",
    "download_count_one": "{{countFormatted}} download in list",
    "download_count_other": "{{countFormatted}} downloads in list",
    "download_options_zero": "No download available",
    "download_options_one": "{{countFormatted}} download available",
    "download_options_other": "{{countFormatted}} downloads available",
    "download_source_url": "Download source URL",
    "add_download_source_description": "Insert the URL containing the .json file",
    "download_source_up_to_date": "Up-to-date",
    "download_source_errored": "Errored",
    "sync_download_sources": "Sync sources",
    "removed_download_source": "Download source removed",
    "added_download_source": "Added download source",
    "download_sources_synced": "All download sources are synced"
  },
  "notifications": {
    "download_complete": "Download complete",
    "game_ready_to_install": "{{title}} is ready to install",
    "repack_list_updated": "Repack list updated",
    "repack_count_one": "{{count}} repack added",
    "repack_count_other": "{{count}} repacks added"
  },
  "system_tray": {
    "open": "Open Hydra",
    "quit": "Quit"
  },
  "game_card": {
    "no_downloads": "No downloads available"
  },
  "binary_not_found_modal": {
    "title": "Programs not installed",
    "description": "Wine or Lutris executables were not found on your system",
    "instructions": "Check the correct way to install any of them on your Linux distro so that the game can run normally"
  },
  "modal": {
    "close": "Close button"
  },
  "forms": {
    "toggle_password_visibility": "Toggle password visibility"
  },
  "user_profile": {
    "amount_hours": "{{amount}} hours",
    "amount_minutes": "{{amount}} minutes",
    "last_time_played": "Last played {{period}}",
    "activity": "Recent activity",
    "library": "Library",
    "total_play_time": "Total playtime: {{amount}}",
    "no_recent_activity_title": "Hmmm… nothing here",
    "no_recent_activity_description": "You haven't played any games recently. It's time to change that!",
    "display_name": "Display name",
    "saving": "Saving",
    "save": "Save",
    "edit_profile": "Edit Profile",
    "saved_successfully": "Saved successfully",
    "try_again": "Please, try again",
    "sign_out_modal_title": "Are you sure?",
    "cancel": "Cancel",
<<<<<<< HEAD
    "sign_out": "Sign out",
    "playing_for": "Playing for {{amount}}"
=======
    "signout": "Sign Out",
    "successfully_signed_out": "Successfully signed out"
>>>>>>> abe9e309
  }
}<|MERGE_RESOLUTION|>--- conflicted
+++ resolved
@@ -246,12 +246,8 @@
     "try_again": "Please, try again",
     "sign_out_modal_title": "Are you sure?",
     "cancel": "Cancel",
-<<<<<<< HEAD
+    "successfully_signed_out": "Successfully signed out",
     "sign_out": "Sign out",
     "playing_for": "Playing for {{amount}}"
-=======
-    "signout": "Sign Out",
-    "successfully_signed_out": "Successfully signed out"
->>>>>>> abe9e309
   }
 }