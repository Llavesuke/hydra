--- conflicted
+++ resolved
@@ -202,12 +202,8 @@
     "checking_files": "Checking files…",
     "seeding": "Seeding",
     "stop_seeding": "Stop seeding",
-<<<<<<< HEAD
-    "resume_seeding": "Resume seeding"
-=======
     "resume_seeding": "Resume seeding",
     "options": "Manage"
->>>>>>> f2cc20cb
   },
   "settings": {
     "downloads_path": "Downloads path",
