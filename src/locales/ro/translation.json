--- conflicted
+++ resolved
@@ -124,17 +124,13 @@
     "general": "General",
     "behavior": "Comportament",
     "language": "Limbă",
-<<<<<<< HEAD
-    "real_debrid_api_token": "Token API",
+    "api_token": "Token API",
     "cancel_button_confirmation_delete_all_sources": "Nu",
     "confirm_button_confirmation_delete_all_sources": "Da, șterge totul",
     "description_confirmation_delete_all_sources": "Veți șterge toate sursele de descărcare",
     "title_confirmation_delete_all_sources": "Ștergeți toate sursele de descărcare",
     "removed_download_sources": "Sursele de descărcare au fost eliminate",
     "button_delete_all_sources": "Eliminați toate sursele de descărcare",
-=======
-    "api_token": "Token API",
->>>>>>> 3247fcda
     "enable_real_debrid": "Activează Real-Debrid",
     "real_debrid_description": "Real-Debrid este un descărcător fără restricții care îți permite să descarci fișiere instantaneu și la cea mai bună viteză a internetului tău.",
     "debrid_invalid_token": "Token API invalid",
