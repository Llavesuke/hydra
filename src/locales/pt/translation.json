--- conflicted
+++ resolved
@@ -145,13 +145,7 @@
     "launch_with_system": "Iniciar o Hydra junto com o sistema",
     "general": "Geral",
     "behavior": "Comportamento",
-<<<<<<< HEAD
-    "enable_real_debrid": "Habilitar Real Debrid",
-    "real_debrid": "Real Debrid",
-    "real_debrid_api_token_hint": "Você pode obter sua chave de API <0>aqui</0>.",
-    "save_changes": "Salvar mudanças",
-    "language": "Idioma"
-=======
+    "language": "Idioma",
     "real_debrid_api_token": "Token de API",
     "enable_real_debrid": "Habilitar Real-Debrid",
     "real_debrid_api_token_hint": "Você pode obter seu token de API <0>aqui</0>",
@@ -161,7 +155,6 @@
     "real_debrid_linked_message": "Conta \"{{username}}\" vinculada",
     "save_changes": "Salvar mudanças",
     "changes_saved": "Ajustes salvos com sucesso"
->>>>>>> ddd9ea69
   },
   "notifications": {
     "download_complete": "Download concluído",
