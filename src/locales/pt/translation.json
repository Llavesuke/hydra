{
  "home": {
    "featured": "Destaque",
    "recently_added": "Recém adicionados",
    "trending": "Populares",
    "surprise_me": "Surpreenda-me",
    "no_results": "Nenhum resultado encontrado"
  },
  "sidebar": {
    "catalogue": "Catálogo",
    "downloads": "Downloads",
    "settings": "Ajustes",
    "my_library": "Minha biblioteca",
    "downloading_metadata": "{{title}} (Baixando metadados…)",
    "paused": "{{title}} (Pausado)",
    "downloading": "{{title}} ({{percentage}} - Baixando…)",
    "filter": "Filtrar biblioteca",
    "home": "Início",
    "follow_us": "Acompanhe-nos",
    "discord": "Entre no nosso Discord",
    "telegram": "Entre no nosso Telegram",
    "x": "Siga-nos no X",
    "github": "Contribua no GitHub"
  },
  "header": {
    "search": "Buscar jogos",
    "catalogue": "Catálogo",
    "downloads": "Downloads",
    "search_results": "Resultados da busca",
    "settings": "Ajustes",
    "home": "Início",
    "version_available": "Versão {{version}} disponível. Clique aqui para reiniciar e instalar."
  },
  "bottom_panel": {
    "no_downloads_in_progress": "Sem downloads em andamento",
    "downloading_metadata": "Baixando metadados de {{title}}…",
    "downloading": "Baixando {{title}}… ({{percentage}} concluído) - Conclusão {{eta}} - {{speed}}",
    "calculating_eta": "Baixando {{title}}… ({{percentage}} concluído) - Calculando tempo restante…"
  },
  "game_details": {
    "open_download_options": "Ver opções de download",
    "download_options_zero": "Sem opções de download",
    "download_options_one": "{{count}} opção de download",
    "download_options_other": "{{count}} opções de download",
    "updated_at": "Atualizado {{updated_at}}",
    "resume": "Resumir",
    "pause": "Pausar",
    "cancel": "Cancelar",
    "remove": "Remover",
    "remove_from_list": "Remover",
    "space_left_on_disk": "{{space}} livres em disco",
    "eta": "Conclusão {{eta}}",
    "calculating_eta": "Calculando tempo restante…",
    "downloading_metadata": "Baixando metadados…",
    "filter": "Filtrar repacks",
    "requirements": "Requisitos do sistema",
    "minimum": "Mínimos",
    "recommended": "Recomendados",
    "no_minimum_requirements": "{{title}} não possui informações de requisitos mínimos",
    "no_recommended_requirements": "{{title}} não possui informações de requisitos recomendados",
    "paused": "Pausado",
    "release_date": "Lançado em {{date}}",
    "publisher": "Publicado por {{publisher}}",
    "copy_link_to_clipboard": "Copiar link",
    "copied_link_to_clipboard": "Link copiado",
    "hours": "horas",
    "minutes": "minutos",
    "amount_hours": "{{amount}} horas",
    "amount_minutes": "{{amount}} minutos",
    "accuracy": "{{accuracy}}% de precisão",
    "add_to_library": "Adicionar à biblioteca",
    "remove_from_library": "Remover da biblioteca",
    "no_downloads": "Nenhum download disponível",
    "play_time": "Jogado por {{amount}}",
    "next_suggestion": "Próxima sugestão",
    "install": "Instalar",
    "last_time_played": "Jogou por último {{period}}",
    "play": "Jogar",
    "not_played_yet": "Você ainda não jogou {{title}}",
    "close": "Fechar",
    "deleting": "Excluindo instalador…",
    "playing_now": "Jogando agora",
    "change": "Mudar",
    "repacks_modal_description": "Escolha o repack do jogo que deseja baixar",
    "select_folder_hint": "Para trocar o diretório padrão, acesse a <0>Tela de Ajustes</0>",
    "download_now": "Iniciar download",
    "installation_instructions": "Instruções de Instalação",
    "installation_instructions_description": "Passos adicionais são necessários para instalar esse jogo",
    "online_fix_instruction": "Jogos OnlineFix precisam de uma senha para serem extraídos. Quando solicitado, utilize a seguinte senha:",
    "dodi_installation_instruction": "Quando o instalador do DODI for aberto, pressione a seta para cima <0 /> do teclado para iniciar o processo de instalação:",
    "dont_show_it_again": "Não mostrar novamente",
    "copy_to_clipboard": "Copiar",
    "copied_to_clipboard": "Copiado",
    "got_it": "Entendi",
    "no_shop_details": "Não foi possível obter os detalhes da loja.",
    "download_options": "Opções de download",
    "download_path": "Diretório de download",
    "previous_screenshot": "Captura de tela anterior",
    "next_screenshot": "Próxima captura de tela",
    "screenshot": "Captura de tela {{number}}",
    "open_screenshot": "Ver captura de tela {{number}}",
    "download_settings": "Ajustes do download",
    "downloader": "Downloader"
  },
  "activation": {
    "title": "Ativação",
    "installation_id": "ID da instalação:",
    "enter_activation_code": "Insira seu código de ativação",
    "message": "Se você não sabe onde conseguir o código, talvez você não devesse estar aqui.",
    "activate": "Ativar",
    "loading": "Carregando…"
  },
  "downloads": {
    "resume": "Resumir",
    "pause": "Pausar",
    "eta": "Conclusão {{eta}}",
    "paused": "Pausado",
    "verifying": "Verificando…",
    "completed_at": "Concluído em {{date}}",
    "completed": "Concluído",
    "removed": "Não baixado",
    "download_again": "Baixar novamente",
    "cancel": "Cancelar",
    "filter": "Filtrar jogos baixados",
    "remove": "Remover",
    "downloading_metadata": "Baixando metadados…",
    "starting_download": "Iniciando download…",
    "remove_from_list": "Remover",
    "delete": "Remover instalador",
    "delete_modal_description": "Isso removerá todos os arquivos de instalação do seu computador",
    "delete_modal_title": "Tem certeza?",
    "deleting": "Excluindo instalador…",
    "install": "Instalar"
  },
  "settings": {
    "downloads_path": "Diretório dos downloads",
    "change": "Mudar",
    "notifications": "Notificações",
    "enable_download_notifications": "Quando um download for concluído",
    "enable_repack_list_notifications": "Quando a lista de repacks for atualizada",
    "telemetry": "Telemetria",
    "telemetry_description": "Habilitar estatísticas de uso anônimas",
    "real_debrid_api_token_label": "Token de API do Real-Debrid",
    "quit_app_instead_hiding": "Encerrar o Hydra ao invés de minimizá-lo ao fechar",
    "launch_with_system": "Iniciar o Hydra junto com o sistema",
    "general": "Geral",
    "behavior": "Comportamento",
<<<<<<< HEAD
    "download_sources": "Bibliotecas de download",
=======
    "language": "Idioma",
>>>>>>> 4ea04b3d
    "real_debrid_api_token": "Token de API",
    "enable_real_debrid": "Habilitar Real-Debrid",
    "real_debrid_api_token_hint": "Você pode obter seu token de API <0>aqui</0>",
    "real_debrid_description": "O Real-Debrid é um downloader sem restrições que permite baixar arquivos instantaneamente e com a melhor velocidade da sua Internet.",
    "real_debrid_invalid_token": "Token de API inválido",
    "real_debrid_free_account_error": "A conta \"{{username}}\" é uma conta gratuita. Por favor, assine a Real-Debrid",
    "real_debrid_linked_message": "Conta \"{{username}}\" vinculada",
    "save_changes": "Salvar mudanças",
    "changes_saved": "Ajustes salvos com sucesso",
    "download_sources_description": "Hydra vai buscar links de download em todas as bibliotecas habilitadas. A URL da biblioteca deve ser um link direto para um arquivo .json contendo uma lista de links.",
    "validate_download_source": "Validar",
    "remove_download_source": "Remover",
    "add_download_source": "Adicionar biblioteca",
    "download_options_zero": "Sem opções de download",
    "download_options_one": "{{countFormatted}} opcão de download",
    "download_options_other": "{{countFormatted}} opções de download",
    "download_source_url": "URL da biblioteca",
    "add_download_source_description": "Insira a URL contendo o arquivo JSON"
  },
  "notifications": {
    "download_complete": "Download concluído",
    "game_ready_to_install": "{{title}} está pronto para ser instalado",
    "repack_list_updated": "Lista de repacks atualizada",
    "repack_count_one": "{{count}} novo repack",
    "repack_count_other": "{{count}} novos repacks"
  },
  "system_tray": {
    "open": "Abrir Hydra",
    "quit": "Fechar"
  },
  "game_card": {
    "no_downloads": "Sem downloads disponíveis"
  },
  "binary_not_found_modal": {
    "title": "Programas não instalados",
    "description": "Não foram encontrados no seu sistema os executáveis do Wine ou Lutris",
    "instructions": "Verifique a forma correta de instalar algum deles no seu distro Linux, garantindo assim a execução normal do jogo"
  },
  "catalogue": {
    "next_page": "Próxima página",
    "previous_page": "Página anterior"
  },
  "modal": {
    "close": "Botão de fechar"
  },
  "forms": {
    "toggle_password_visibility": "Alternar visibilidade da senha"
  }
}<|MERGE_RESOLUTION|>--- conflicted
+++ resolved
@@ -145,11 +145,8 @@
     "launch_with_system": "Iniciar o Hydra junto com o sistema",
     "general": "Geral",
     "behavior": "Comportamento",
-<<<<<<< HEAD
     "download_sources": "Bibliotecas de download",
-=======
     "language": "Idioma",
->>>>>>> 4ea04b3d
     "real_debrid_api_token": "Token de API",
     "enable_real_debrid": "Habilitar Real-Debrid",
     "real_debrid_api_token_hint": "Você pode obter seu token de API <0>aqui</0>",
