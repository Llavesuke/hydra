{
  "language_name": "Español",
  "app": {
    "successfully_signed_in": "Iniciaste sesión exitosamente"
  },
  "home": {
    "surprise_me": "¡Sorpréndeme!",
    "no_results": "No se encontraron resultados",
    "start_typing": "Empezá a escribir para buscar...",
    "hot": "Tendencias",
    "weekly": "📅 Mejores juegos de la semana",
    "achievements": "🏆 Juegos para platinar"
  },
  "sidebar": {
    "catalogue": "Catálogo",
    "downloads": "Descargas",
    "settings": "Ajustes",
    "my_library": "Mi Librería",
    "downloading_metadata": "{{title}} (Descargando metadatos…)",
    "paused": "{{title}} (Pausado)",
    "downloading": "{{title}} ({{percentage}} - Descargando…)",
    "filter": "Filtrar Librería",
    "home": "Inicio",
    "queued": "{{title}} (En cola)",
    "game_has_no_executable": "El juego no tiene un ejecutable seleccionado",
    "sign_in": "Iniciar Sesión",
    "friends": "Amigos",
    "need_help": "¿Necesitás ayuda?",
    "favorites": "Favoritos",
    "playable_button_title": "Solo mostrar juegos que podés jugar en este momento",
    "add_custom_game_tooltip": "Añadir juego personalizado",
    "show_playable_only_tooltip": "Mostrar Solo Jugable",
    "custom_game_modal": "Añadir juego personalizado",
    "custom_game_modal_description": "Añadí un juego personalizado a tu librería seleccionando el ejecutable",
    "custom_game_modal_executable_path": "Ruta del Ejecutable",
    "custom_game_modal_select_executable": "Seleccionar archivo ejecutable",
    "custom_game_modal_title": "Título",
    "custom_game_modal_enter_title": "Ingresá el título",
    "custom_game_modal_browse": "Buscar",
    "custom_game_modal_cancel": "Cancelar",
    "custom_game_modal_add": "Añadir juego",
    "custom_game_modal_adding": "Añadiendo juego...",
    "custom_game_modal_success": "Juego personalizado añadido exitosamente",
    "custom_game_modal_failed": "Error al añadir juego personalizado",
    "custom_game_modal_executable": "Ejecutable",
    "edit_game_modal": "Personalizar recursos",
    "edit_game_modal_description": "Personaliza los recursos y detalles del juego",
    "edit_game_modal_title": "Título",
    "edit_game_modal_enter_title": "Ingresá el título",
    "edit_game_modal_image": "Imagen",
    "edit_game_modal_select_image": "Seleccionar imagen",
    "edit_game_modal_browse": "Navegar",
    "edit_game_modal_image_preview": "Vista previa de imagen",
    "edit_game_modal_icon": "Ícono",
    "edit_game_modal_select_icon": "Seleccionar ícono",
    "edit_game_modal_icon_preview": "Vista previa de ícono",
    "edit_game_modal_logo": "Logo",
    "edit_game_modal_select_logo": "Seleccionar logo",
    "edit_game_modal_logo_preview": "Vista previa del logo",
    "edit_game_modal_hero": "Library Hero",
    "edit_game_modal_select_hero": "Seleccionar una imagen de Library Hero",
    "edit_game_modal_hero_preview": "Vista previa de library hero",
    "edit_game_modal_cancel": "Cancelar",
    "edit_game_modal_update": "Actualizar",
    "edit_game_modal_updating": "Actualizando...",
    "edit_game_modal_fill_required": "Por favor rellená todos los espacios requeridos",
    "edit_game_modal_success": "Recursos actualizados exitosamente",
    "edit_game_modal_failed": "Error al actualizar los recursos",
    "edit_game_modal_image_filter": "Imagen",
    "edit_game_modal_icon_resolution": "Resolución recomendada: 256x256px",
    "edit_game_modal_logo_resolution": "Resolución recomendada: 640x360px",
    "edit_game_modal_hero_resolution": "Resolución recomendada: 1920x620px",
    "edit_game_modal_assets": "Recursos"
  },
  "header": {
    "search": "Buscar juegos",
    "home": "Inicio",
    "catalogue": "Catálogo",
    "downloads": "Descargas",
    "search_results": "Resultados de búsqueda",
    "settings": "Ajustes",
    "version_available_install": "Versión {{version}} disponible. Presiona acá para reiniciar e instalar.",
    "version_available_download": "Versión {{version}} disponible. Presiona acá para descargar."
  },
  "bottom_panel": {
    "no_downloads_in_progress": "Sin descargas en progreso",
    "downloading_metadata": "Descargando metadatos de {{title}}…",
    "downloading": "Descargando {{title}}… ({{percentage}} completado) - Restante {{eta}} - {{speed}}",
    "calculating_eta": "Descargando {{title}}… ({{percentage}} completado) - Comprobando tiempo restante…",
    "checking_files": "Revisando archivos de {{title}}… ({{percentage}} completado)",
    "installing_common_redist": "{{log}}…",
    "installation_complete": "Instalación completada",
    "installation_complete_message": "Common redistributables instalados correctamente"
  },
  "catalogue": {
    "search": "Filtrar…",
    "developers": "Desarrolladores",
    "genres": "Géneros",
    "tags": "Etiquetas",
    "publishers": "Editores",
    "download_sources": "Descargando fuentes",
    "result_count": "{{resultCount}} resultados",
    "filter_count": "{{filterCount}} disponible",
    "clear_filters": "Limpiar {{filterCount}} seleccionados"
  },
  "game_details": {
    "open_download_options": "Abrir opciones de descargas",
    "download_options_zero": "Sin opciones de descargas",
    "download_options_one": "{{count}} opción de descarga",
    "download_options_other": "{{count}} opciones de descargas",
    "updated_at": "Actualizado el {{updated_at}}",
    "install": "Instalar",
    "resume": "Resumir",
    "pause": "Pausar",
    "cancel": "Cancelar",
    "remove": "Remover",
    "space_left_on_disk": "{{space}} restante en el disco",
    "eta": "Conclusión {{eta}}",
    "calculating_eta": "Calculando tiempo restante…",
    "downloading_metadata": "Descargando metadatos…",
    "filter": "Filtrar repacks",
    "requirements": "Requisitos del Sistema",
    "minimum": "Mínimos",
    "recommended": "Recomendados",
    "paused": "En Pausa",
    "release_date": "Lanzado el {{date}}",
    "publisher": "Públicado por {{publisher}}",
    "hours": "horas",
    "minutes": "minutos",
    "amount_hours": "{{amount}} horas",
    "amount_minutes": "{{amount}} minutos",
    "accuracy": "{{accuracy}}% completista",
    "add_to_library": "Añadir a la librería",
    "already_in_library": "Ya está en la librería",
    "remove_from_library": "Eliminar de la librería",
    "no_downloads": "Sin descargas disponibles",
    "play_time": "Jugado por {{amount}}",
    "last_time_played": "Última vez jugado {{period}}",
    "not_played_yet": "No has jugado a {{title}} todavía",
    "next_suggestion": "Siguiente sugerencia",
    "play": "Jugar",
    "deleting": "Eliminando instalador…",
    "close": "Cerrar",
    "playing_now": "Jugando ahora",
    "change": "Cambiar",
    "repacks_modal_description": "Elegí el repack que querés descargar",
    "select_folder_hint": "Si querés cambiar la carpeta por defecto, andá a <0>Ajustes</0>",
    "download_now": "Descargar ahora",
    "no_shop_details": "No se pudieron obtener detalles de la tienda.",
    "download_options": "Opciones de descarga",
    "download_path": "Ruta de descarga",
    "previous_screenshot": "Anterior captura",
    "next_screenshot": "Siguiente captura",
    "screenshot": "Captura número {{number}}",
    "open_screenshot": "Abrir captura número {{number}}",
    "download_settings": "Descargar ajustes",
    "downloader": "Descargador",
    "select_executable": "Seleccionar",
    "no_executable_selected": "Sin ejecutable seleccionado",
    "open_folder": "Abrir carpeta",
    "open_download_location": "Ver archivos descargados",
    "create_shortcut": "Crear atajo en el escritorio",
    "clear": "Limpiar",
    "remove_files": "Remover archivos",
    "remove_from_library_title": "¿Estás seguro?",
    "remove_from_library_description": "Esto va eliminará {{game}} de tu librería",
    "options": "Opciones",
    "executable_section_title": "Ejecutable",
    "executable_section_description": "Ruta del archivo que se ejecutará cuando presiones \"Jugar\"",
    "downloads_section_title": "Descargas",
    "downloads_section_description": "Revisar actualizaciones u otras versiones del juego",
    "danger_zone_section_title": "Zona de Peligro",
    "danger_zone_section_description": "Remover este juego de tu librería o los archivos descargados por Hydra",
    "download_in_progress": "Descarga en progreso",
    "download_paused": "Descarga pausada",
    "last_downloaded_option": "Última opción de descarga",
    "create_steam_shortcut": "Crear atajo de Steam",
    "create_shortcut_success": "Atajo creado con éxito",
    "you_might_need_to_restart_steam": "Probablemente necesités reiniciar Steam para ver cambios",
    "create_shortcut_error": "Error al crear atajo",
    "nsfw_content_title": "Este juego tiene contenido inapropiado",
    "nsfw_content_description": "{{title}} tiene contenido no apto para todas las edades. ¿Querés continuar igualmente?",
    "allow_nsfw_content": "Continuar",
    "refuse_nsfw_content": "Regresar",
    "stats": "Estadísticas",
    "download_count": "Descargas",
    "player_count": "Jugadores  activos",
    "download_error": "Esta opción de descarga no está disponible",
    "download": "Descargar",
    "executable_path_in_use": "El ejecutable ya se está usando por \"{{game}}\"",
    "warning": "Advertencia:",
    "hydra_needs_to_remain_open": "para esta descarga, Hydra necesita estar abierta hasta que termine. Si se cierra antes de completar, perderás todo el progreso.",
    "achievements": "Logros",
    "achievements_count": "Logros {{unlockedCount}}/{{achievementsCount}}",
    "cloud_save": "Guardado en la nube",
    "cloud_save_description": "Guardá tu progreso en la nube y jugá en cualquier dispositivo",
    "backups": "Copia de seguridad",
    "install_backup": "Instalar",
    "delete_backup": "Eliminar",
    "create_backup": "Nueva copia de seguridad",
    "last_backup_date": "Última copia de seguridad {{date}}",
    "no_backup_preview": "No se han encotrado puntos de guardado para este juego",
    "restoring_backup": "Restaurando copia de seguridad ({{progress}} completado)…",
    "uploading_backup": "Subiendo copia de seguridad…",
    "no_backups": "No has creado ninguna copia de seguridad para este juego todavía",
    "backup_uploaded": "Copia de seguridad subida",
    "backup_deleted": "Copia de seguridad eliminada",
    "backup_restored": "Copia de seguridad restaurada",
    "see_all_achievements": "Ver todos los logros",
    "sign_in_to_see_achievements": "Iniciá sesión para ver los logros",
    "mapping_method_automatic": "Automático",
    "mapping_method_manual": "Manual",
    "mapping_method_label": "Método de mapeado",
    "files_automatically_mapped": "Archivos automáticamente mapeados",
    "no_backups_created": "Sin copias de seguridad creadas para este juego",
<<<<<<< HEAD
    "manage_files": "Gestionar archivos",
=======
    "manage_files": "Administrar archivos",
    "loading_save_preview": "Buscando por guardado de juegos…",
>>>>>>> d4b4b25e
    "wine_prefix": "Prefijo de Wine",
    "wine_prefix_description": "El prefijo de Wine usado para este juego",
    "launch_options": "Opciones para iniciar",
    "launch_options_description": "Los usuarios avanzados pueden ingresar sus modificaciones para el inicio de sus juegos (característica experimental)",
    "launch_options_placeholder": "Sin parámetro específicado",
    "no_download_option_info": "Sin información disponible",
    "backup_deletion_failed": "Error al eliminar copia de seguridad",
    "max_number_of_artifacts_reached": "Máximo de copias de seguridad alcanzadas para este juego",
    "achievements_not_sync": "Revisá como sincronizar tus logros'",
    "manage_files_description": "Elegí que archivos se guardarán y restaurarán de la copia de seguridad",
    "select_folder": "Seleccionar carpeta",
    "backup_from": "Copia de seguridad de {{date}}",
    "automatic_backup_from": "Copia de seguridad automática de {{date}}",
    "enable_automatic_cloud_sync": "Habilitar sincronización con la nube",
    "custom_backup_location_set": "Ubicación de copia de seguridad personalizada",
    "no_directory_selected": "Sin directorio seleccionado",
    "no_write_permission": "No se puede descargar en este directorio. Presioná acá para más información.",
    "reset_achievements": "Reiniciar logros",
    "reset_achievements_description": "Esto va a reiniciar todos los logros para {{game}}",
    "reset_achievements_title": "¿Querés continuar?",
    "reset_achievements_success": "Logros reiniciados éxitosamente",
    "reset_achievements_error": "Error al reiniciar logros",
    "download_error_gofile_quota_exceeded": "Has excedido la cuota mensual de GoFile. Esperá a que se reinice.",
    "download_error_real_debrid_account_not_authorized": "Tu cuenta de Real-Debrid no está autorizada para nuevas descargas. Revisá los ajustes de tu cuenta y probá de nuevo.",
    "download_error_not_cached_on_real_debrid": "Esta descarga no está disponible en Real-Debrid y no está disponible el estado de descarga de sondeo todavía.",
    "update_playtime_title": "Actualizar tiempo de juego",
    "update_playtime_description": "Actualizar manualmente el tiempo de juego para {{game}}",
    "update_playtime": "Actualizar tiempo de juego",
    "update_playtime_success": "Tiempo de juego actualizado éxitosamente",
    "update_playtime_error": "Error al actualizar el tiempo de juego",
    "update_game_playtime": "Actualizar tu tiempo de juego",
    "manual_playtime_warning": "Tus horas de juego se marcarán como actualizadas manualmente, y esto no se puede deshacer.",
    "manual_playtime_tooltip": "Este tiempo de juego se ha actualizad manualmente",
    "download_error_not_cached_on_torbox": "Esta descarga no está disponible en TorBox y no está disponible el estado de descarga de sondeo todavía.",
    "download_error_not_cached_on_hydra": "Esta descarga no está disponible en Nimbus.",
    "game_removed_from_favorites": "Juego eliminado de favoritos",
    "game_added_to_favorites": "Juego añadido a favoritos",
    "game_removed_from_pinned": "Juego removido de fijados",
    "game_added_to_pinned": "Juego añadido a fijados",
    "automatically_extract_downloaded_files": "Extraer automáticamente archivos descargados",
    "create_start_menu_shortcut": "Crear un atajo en el Menú de Inicio",
    "invalid_wine_prefix_path": "Ruta inválida del prefijo de Wine",
    "invalid_wine_prefix_path_description": "La ruta al prefijo de Wine es inválida. Por favor revisá la ruta y probá de nuevo.",
    "missing_wine_prefix": "EL prefijo de Wine es requerido para hacer una copia en Linux",
    "artifact_renamed": "Copia de seguridad renombrada éxitosamente",
    "rename_artifact": "Renombrar copia de seguridad",
    "rename_artifact_description": "Renombrar copia de seguridad con un nombre más descriptivo",
    "artifact_name_label": "Nombre de la copia de seguridad",
    "artifact_name_placeholder": "Introducí un nombre para la copia de seguridad",
    "save_changes": "Guardar cambios",
    "required_field": "Este campo es requerido",
    "max_length_field": "Este campo debe tener menos de {{length}} carácteres",
    "freeze_backup": "Fíjalo así no se re-escríbira por copias de seguridad automáticas",
    "unfreeze_backup": "Dejar de fijar",
    "backup_frozen": "Copia de seguridad fijada",
    "backup_unfrozen": "Copia de seguridad desfijada",
    "backup_freeze_failed": "Error al congelar tu copia de seguridad",
    "backup_freeze_failed_description": "Tenés que tener mínimo un espacio para copias de seguridad automáticas",
    "edit_game_modal_button": "Personalizar recursos de juego",
    "game_details": "Detalles del juego",
    "currency_symbol": "$",
    "currency_country": "us",
    "prices": "Precios",
    "no_prices_found": "No se encontraron precios",
    "view_all_prices": "Presioná acá para ver todos los precios",
    "retail_price": "Precio recomendado",
    "keyshop_price": "Precio de tiendas de terceros",
    "historical_retail": "Precio de tiendas",
    "historical_keyshop": "Precio de tiendas de terceros",
    "language": "Idioma",
    "caption": "Subtítulo",
    "audio": "Audio"
  },
  "activation": {
    "title": "Activar Hydra",
    "installation_id": "ID de Instalación:",
    "enter_activation_code": "Introducí tu código de activación",
    "message": "Si no sabes donde preguntar por esto, entonces no tenés que tener esto.",
    "activate": "Activar",
    "loading": "Cargando…"
  },
  "downloads": {
    "resume": "Resumir",
    "pause": "Pausar",
    "eta": "Tiempo de finalizción {{eta}}",
    "paused": "Pausado",
    "verifying": "Verificando…",
    "completed": "Completado",
    "removed": "No descargado",
    "cancel": "Cancelar",
    "filter": "Filtrar juegos descargados",
    "remove": "Remover",
    "downloading_metadata": "Descargando metadatos…",
    "deleting": "Eliminado instalador…",
    "delete": "Remover instalador",
    "delete_modal_title": "¿Querés continuar?",
    "delete_modal_description": "Esto eliminará todos los archivos del instalador de tu computadora",
    "install": "Instalar",
    "download_in_progress": "En progreso",
    "queued_downloads": "Descargas en cola",
    "downloads_completed": "Completado",
    "queued": "En cola",
    "no_downloads_title": "Esto está... tan, ¿vacío?",
    "no_downloads_description": "No has descargado nada con Hydra, pero nunca es tarde para comenzar.",
    "checking_files": "Revisando archivos…",
    "seeding": "Sembrando",
    "stop_seeding": "Dejar de sembrar",
    "resume_seeding": "Continuar sembrando",
    "options": "Administrar",
    "extract": "Extraer archivos",
    "extracting": "Extrayendo archivos…"
  },
  "settings": {
    "downloads_path": "Ruta de descarga",
    "change": "Actualizar",
    "notifications": "Notificaciones",
    "enable_download_notifications": "Cuando una descarga se completa",
    "enable_repack_list_notifications": "Cuando un nuevo repack se añade",
    "real_debrid_api_token_label": "Real-Debrid API token",
    "quit_app_instead_hiding": "No ocultar Hydra cuando se cierra",
    "launch_with_system": "Iniciar Hydra con el sistema",
    "general": "General",
    "behavior": "Comportamiento",
    "download_sources": "Fuentes de descargas",
    "language": "Idioma",
    "api_token": "API Token",
    "enable_real_debrid": "Habilitar Real-Debrid",
    "real_debrid_description": "Real-Debrid es un descargador que te permite descargar archivos más rápidos, solo límitado por la velocidad de tu internet.",
    "debrid_invalid_token": "Token API inválido",
    "debrid_api_token_hint": "Podés obtener la el token de tu API <0>acá</0>",
    "real_debrid_free_account_error": "La cuenta \"{{username}}\" es una cuenta gratis. Por favor suscribíte a Real-Debrid",
    "debrid_linked_message": "Cuenta \"{{username}}\" vinculada",
    "save_changes": "Guardar cambios",
    "changes_saved": "Cambios guardados éxitosamente",
    "download_sources_description": "Hydra va a recoger los links de descarga de cada fuente. La URL de origen debe ser un enlace .json que contenga los enlaces de descarga.",
    "validate_download_source": "Validar",
    "remove_download_source": "Remover",
    "add_download_source": "Añadir fuente",
    "download_count_zero": "Sin opciones de descarga",
    "download_count_one": "{{countFormatted}} opción de descarga",
    "download_count_other": "{{countFormatted}} opciones de descarga",
    "download_source_url": "Descargar fuente URL",
    "add_download_source_description": "Introducí la URL del archivo .json",
    "download_source_up_to_date": "Actualizado",
    "download_source_errored": "Error",
    "sync_download_sources": "Sincronizar fuentes",
    "removed_download_source": "Fuente de descarga eliminada",
    "removed_download_sources": "Fuente de descarga eliminadas",
    "cancel_button_confirmation_delete_all_sources": "No",
    "confirm_button_confirmation_delete_all_sources": "Si, eliminar todo",
    "title_confirmation_delete_all_sources": "Eliminar todas las fuentes de descarga",
    "description_confirmation_delete_all_sources": "Vas a eliminar todas las fuentes de descargas",
    "button_delete_all_sources": "Eliminar todo",
    "added_download_source": "Añadir fuente de descarga",
    "download_sources_synced": "Todas las fuentes de descarga están sincronizadas",
    "insert_valid_json_url": "Introducí una URL de json válida",
    "found_download_option_zero": "Sin opciones de descargas encontrada",
    "found_download_option_one": "Encontrada {{countFormatted}} fuente de descarga",
    "found_download_option_other": "Encontradas {{countFormatted}} opciones de descargas",
    "import": "Importar",
    "public": "Público",
    "private": "Privado",
    "friends_only": "Sólo amigos",
    "privacy": "Privacidad",
    "profile_visibility": "Visibilidad del perfil",
    "profile_visibility_description": "Elegí quién puede ver tú perfil y biblioteca",
    "required_field": "Este campo es requerido",
    "source_already_exists": "Esta fuente ya está añadida",
    "must_be_valid_url": "La fuente debe ser una URL válida",
    "blocked_users": "Usuarios bloqueados",
    "user_unblocked": "Has desbloqueado a este usuario",
    "enable_achievement_notifications": "Cuando desbloqueás un logro",
    "launch_minimized": "Iniciar Hydra minimizado",
    "disable_nsfw_alert": "Deshabilitar alerta de NSFW",
    "seed_after_download_complete": "Sembrar después de completar una descarga",
    "show_hidden_achievement_description": "Mostrar logros ocultos antes de desbloquearlos",
    "account": "Cuenta",
    "no_users_blocked": "No has bloqueado a ningún usuario",
    "subscription_active_until": "Tu Hydra Cloud está activo hasta {{date}}",
    "manage_subscription": "Administrar suscripción",
    "update_email": "Actualizar correo",
    "update_password": "Cambiar contraseña",
    "current_email": "Correo actual:",
    "no_email_account": "No tenés ningún correo vinculado aún",
    "account_data_updated_successfully": "Datos de la cuenta actualizados correctamente",
    "renew_subscription": "Renovar Hydra Cloud",
    "subscription_expired_at": "Tu suscripción expiró el {{date}}",
    "no_subscription": "Disfrutá Hydra de la mejor forma",
    "become_subscriber": "Sé parte de Hydra Cloud",
    "subscription_renew_cancelled": "Renovación automática desactivada",
    "subscription_renews_on": "Tu suscripción se renueva el {{date}}",
    "bill_sent_until": "Tu próxima factura se enviará este día",
    "no_themes": "Parece que no tenés ningún tema aún, pero no te preocupés, presiona acá para hacer tu primera obra maestra.",
    "editor_tab_code": "Código",
    "editor_tab_info": "Info",
    "editor_tab_save": "Guardar",
    "web_store": "Tienda Web",
    "clear_themes": "Limpiar",
    "create_theme": "Crear",
    "create_theme_modal_title": "Crear tema personalizado",
    "create_theme_modal_description": "Crear un nuevo tema para personalizar el estilo de Hydra",
    "theme_name": "Nombre",
    "insert_theme_name": "Introducí un nombre del tema",
    "set_theme": "Usar tema",
    "unset_theme": "Dejar de usar tema",
    "delete_theme": "Eliminar tema",
    "edit_theme": "Editar tema",
    "delete_all_themes": "Eliminar todos los temas",
    "delete_all_themes_description": "Esto va a eliminar todos los temas personalizados",
    "delete_theme_description": "Esto va a eliminar el tema {{theme}}",
    "cancel": "Cancelar",
    "appearance": "Apariencia",
    "enable_torbox": "Activar TorBox",
    "torbox_description": "TorBox es un servicio premium de seedbox que incluso rivaliza los mejores servidores.",
    "torbox_account_linked": "Cuenta de TorBox vinculada",
    "create_real_debrid_account": "Presioná acá si todavía no tenés una cuenta de Real-Debrid",
    "create_torbox_account": "Presioná acá si todavía no tenés una cuenta de TorBox",
    "real_debrid_account_linked": "Cuenta de Real-Debrid vinculada",
    "name_min_length": "El nombre del tema debe tener mínimo 3 carácteres",
    "import_theme": "Importar tema",
    "import_theme_description": "Vas a importar el tema {{theme}} desde la tienda de temas",
    "error_importing_theme": "Error al importar el tema",
    "theme_imported": "Tema importado correctamente",
    "enable_friend_request_notifications": "Cuando recibís una solicitud de amistad",
    "enable_auto_install": "Descargar actualizaciones automáticamente",
    "common_redist": "Common redistributables",
    "common_redist_description": "Common redistributables son requeridos para algunos juegos. Es recomendable instalarlos para evitar algunos problemas.",
    "install_common_redist": "Instalar",
    "installing_common_redist": "Instalando…",
    "show_download_speed_in_megabytes": "Mostrar velocidad de descarga en megabytes por segundo",
    "extract_files_by_default": "Extraer archivos por defecto después de descargar",
    "enable_steam_achievements": "Habilitar búsqueda de logros de Steam",
    "achievement_custom_notification_position": "Posición de notificación de logros",
    "top-left": "Superior Izquierda",
    "top-center": "Superior Centro",
    "top-right": "Superior Derecha",
    "bottom-left": "Inferior Izquierda",
    "bottom-center": "Inferior Centro",
    "bottom-right": "Inferior Derecha",
    "enable_achievement_custom_notifications": "Habilitar notificación personalizada de logros",
    "alignment": "Centrado",
    "variation": "Variación",
    "default": "Defecto",
    "rare": "Raro",
    "platinum": "Platino",
    "hidden": "Oculto",
    "test_notification": "Probar notificación",
    "notification_preview": "Probar notificación de logro",
    "enable_friend_start_game_notifications": "Cuando un amigo está jugando un juego"
  },
  "notifications": {
    "download_complete": "Descarga completada",
    "game_ready_to_install": "{{title}} está listo para instalar",
    "repack_list_updated": "Lista de repacks actualizadas",
    "repack_count_one": "{{count}} repack añadido",
    "repack_count_other": "{{count}} repacks añadidos",
    "new_update_available": "Versión {{version}} disponible",
    "restart_to_install_update": "Reiniciá Hydra para instalar la actualización",
    "notification_achievement_unlocked_title": "Logro desbloqueado para {{game}}",
    "notification_achievement_unlocked_body": "{{achievement}} y otros {{count}} fueron desbloqueados",
    "new_friend_request_description": "{{displayName}} te envió una solicitud de amistad",
    "new_friend_request_title": "Nueva solicitud de amistad",
    "extraction_complete": "Extracción completada",
    "game_extracted": "{{title}} extraído exitosamente",
    "friend_started_playing_game": "{{displayName}} empezó a jugar un juego",
    "test_achievement_notification_title": "Esto es una notificación de prueba",
    "test_achievement_notification_description": "Piola, ¿verdad?"
  },
  "system_tray": {
    "open": "Abrir Hydra",
    "quit": "Salir"
  },
  "game_card": {
    "available_one": "Disponible",
    "available_other": "Disponibles",
    "no_downloads": "Sin descargas disponibles"
  },
  "binary_not_found_modal": {
    "title": "Programas no instalados",
    "description": "Ejecutables de Wine o Lutris executables no encontrados en tu sistema",
    "instructions": "Comprobá la forma correcta de instalar cualquiera de ellos en tu distribución de Linux para que el juego pueda ejecutarse con normalidad"
  },
  "modal": {
    "close": "Botón de cerrar"
  },
  "forms": {
    "toggle_password_visibility": "Cambiar visibilidad de contraseña"
  },
  "user_profile": {
    "amount_hours": "{{amount}} horas",
    "amount_minutes": "{{amount}} minutos",
    "last_time_played": "Jugado por última vez el {{period}}",
    "activity": "Actividad reciente",
    "library": "Librería",
    "pinned": "Fijado",
    "total_play_time": "Total de tiempo de juego",
    "achievements_earned": "Logros conseguidos",
    "played_recently": "Jugado recientemente",
    "playtime": "Tiempo de juego",
    "manual_playtime_tooltip": "Este tiempo de juego ha sido modificado manualmente",
    "no_recent_activity_title": "Hmmm… nada por acá",
    "no_recent_activity_description": "No has jugado nada recientemente. ¡Te toca cambiar eso!",
    "display_name": "Nombre a mostar",
    "saving": "Guardando",
    "save": "Guardado",
    "edit_profile": "Editar perfil",
    "saved_successfully": "Guardado exitosamente",
    "try_again": "Por favor, intentá de nuevo",
    "sign_out_modal_title": "¿Querés continuar?",
    "cancel": "Cancelar",
    "successfully_signed_out": "Cerraste sesión exitosamente",
    "sign_out": "Cerrar sesión",
    "playing_for": "Jugando por {{amount}}",
    "sign_out_modal_text": "Tu librería está vinculada con esta cuenta. Cuando cerrés sesión, tu librería ya no será visible, y cualquier progreso no se guardará. ¿Querés continuar con el cierre de sesión?",
    "add_friends": "Añadir amistades",
    "add": "Añadir",
    "friend_code": "Código de amistad",
    "see_profile": "Ver perfil",
    "sending": "Enviando",
    "friend_request_sent": "Solicitud de amistad enviada",
    "friends": "Amistades",
    "friends_list": "Lista de amistades",
    "user_not_found": "Usuario no encontrado",
    "block_user": "Bloquear usuario",
    "add_friend": "Añadir amistad",
    "request_sent": "Solicitud enviada",
    "request_received": "Solicitud recibida",
    "accept_request": "Aceptar solicitud",
    "ignore_request": "Ignorar solicitud",
    "cancel_request": "Cancelar solicitud",
    "undo_friendship": "Deshacer amistad",
    "request_accepted": "Solicitud aceptada",
    "user_blocked_successfully": "Usuario bloqueado exitosamente",
    "user_block_modal_text": "Esto va a bloquear a {{displayName}}",
    "blocked_users": "Usuarios bloqueados",
    "unblock": "Desbloquear",
    "no_friends_added": "No tenés amistades añadidas",
    "pending": "Pendiente",
    "no_pending_invites": "No tenés invitaciones pendientes",
    "no_blocked_users": "No has bloqueado a nadie",
    "friend_code_copied": "Código de amistad copiado",
    "undo_friendship_modal_text": "Esto va a deshacer tu amistad con {{displayName}}",
    "privacy_hint": "Para cambiar quién puede ver esto, andá a <0>Ajustes</0>",
    "locked_profile": "Este perfil es privado",
    "image_process_failure": "Errpr al procesar la imagen",
    "required_field": "Este campo es requerido",
    "displayname_min_length": "El nombre en pantalla debe tener mínimo 3 caracteres",
    "displayname_max_length": "El nombre en pantalla debe tener máximo 50 caracteres",
    "report_profile": "Reportar este perfil",
    "report_reason": "¿Porque estás reportando este perfil?",
    "report_description": "Información adicional",
    "report_description_placeholder": "Información adicional",
    "report": "Reportar",
    "report_reason_hate": "Discursos de odio",
    "report_reason_sexual_content": "Contenido sexual",
    "report_reason_violence": "Violencia",
    "report_reason_spam": "Spam",
    "report_reason_other": "Otros",
    "profile_reported": "Perfil reportado",
    "your_friend_code": "Tu código de amistad:",
    "upload_banner": "Subir banner",
    "uploading_banner": "Subiendo banner…",
    "background_image_updated": "Imagen de fondo actualizada",
    "stats": "Estadísticas",
    "achievements": "logros",
    "games": "Juegos",
    "top_percentile": "Top {{percentile}}%",
    "ranking_updated_weekly": "El ranking se actualiza semanalmente",
    "playing": "Jugando {{game}}",
    "achievements_unlocked": "Logros desbloqueados",
    "earned_points": "Puntos obtenidos",
    "show_achievements_on_profile": "Mostrá tus logros en tu perfil",
    "show_points_on_profile": "Mostrá los puntos obtenidos en tu perfil",
    "error_adding_friend": "No se pudo enviar la solicitud de amistad. Por favor revisá el código",
    "friend_code_length_error": "El código de amistad debe tener mínimo 8 caracteres",
    "game_removed_from_pinned": "Juego removido de fijados",
    "game_added_to_pinned": "Juego añadido a fijados"
  },
  "achievement": {
    "achievement_unlocked": "Logro desbloqueado",
    "user_achievements": "Logros de {{displayName}}",
    "your_achievements": "Tus logros",
    "unlocked_at": "Desbloqueado el: {{date}}",
    "subscription_needed": "Se requiere una suscripción a Hydra Cloud para ver esto",
    "new_achievements_unlocked": "Desbloqueaste {{achievementCount}} nuevos logros de {{gameCount}} juegos",
    "achievement_progress": "{{unlockedCount}}/{{totalCount}} logros",
    "achievements_unlocked_for_game": "Desbloqueaste {{achievementCount}} nuevos logros para {{gameTitle}}",
    "hidden_achievement_tooltip": "Este es un logro oculto",
    "achievement_earn_points": "Conseguí {{points}} puntos por este logro",
    "earned_points": "Puntos obtenidos:",
    "available_points": "Puntos disponibles:",
    "how_to_earn_achievements_points": "¿Como conseguir puntos por logros?"
  },
  "hydra_cloud": {
    "subscription_tour_title": "Suscripción Hydra Cloud",
    "subscribe_now": "suscribíte ahora",
    "cloud_saving": "Guardado en la nube",
    "cloud_achievements": "Guardá tus logros en la nube",
    "animated_profile_picture": "Foto de perfil animada",
    "premium_support": "Soporte Premium",
    "show_and_compare_achievements": "Mostrá y compará tus logros con otros usuarios",
    "animated_profile_banner": "Banner de perfil animado",
    "hydra_cloud": "Hydra Cloud",
    "hydra_cloud_feature_found": "¡Acabas de descubrir una característica de Hydra Cloud!",
    "learn_more": "Descubrir más",
    "debrid_description": "Descargas hasta x4 veces más rápidas con Nimbus"
  }
}<|MERGE_RESOLUTION|>--- conflicted
+++ resolved
@@ -213,12 +213,8 @@
     "mapping_method_label": "Método de mapeado",
     "files_automatically_mapped": "Archivos automáticamente mapeados",
     "no_backups_created": "Sin copias de seguridad creadas para este juego",
-<<<<<<< HEAD
-    "manage_files": "Gestionar archivos",
-=======
     "manage_files": "Administrar archivos",
     "loading_save_preview": "Buscando por guardado de juegos…",
->>>>>>> d4b4b25e
     "wine_prefix": "Prefijo de Wine",
     "wine_prefix_description": "El prefijo de Wine usado para este juego",
     "launch_options": "Opciones para iniciar",
