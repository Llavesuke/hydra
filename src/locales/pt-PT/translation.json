--- conflicted
+++ resolved
@@ -280,9 +280,7 @@
     "blocked_users": "Utilizadores bloqueados",
     "user_unblocked": "Utilizador desbloqueado",
     "enable_achievement_notifications": "Quando uma conquista é desbloqueada",
-<<<<<<< HEAD
-    "enable_friend_request_notifications": "Quando um pedido de amizade é recebido"
-=======
+    "enable_friend_request_notifications": "Quando um pedido de amizade é recebido",
     "launch_minimized": "Iniciar Hydra minimizado",
     "disable_nsfw_alert": "Desativar alertas NSFW",
     "seed_after_download_complete": "Semear após concluir o download",
@@ -332,7 +330,6 @@
     "import_theme_description": "Irá importar {{theme}} da loja de temas",
     "error_importing_theme": "Erro ao importar tema",
     "theme_imported": "Tema importado com sucesso"
->>>>>>> bd77aee3
   },
   "notifications": {
     "download_complete": "Transferência concluída",
