import { registerEvent } from "../register-event";
import type { Download, StartGameDownloadPayload } from "@types";
<<<<<<< HEAD
import { DownloadManager, HydraApi } from "@main/services";

import { steamGamesWorker } from "@main/workers";
import { createGame } from "@main/services/library-sync";
import { steamUrlBuilder } from "@shared";
import { downloadsSublevel, gamesSublevel, levelKeys } from "@main/level";
=======
import { DownloadManager, HydraApi, logger } from "@main/services";

import { steamGamesWorker } from "@main/workers";
import { createGame } from "@main/services/library-sync";
import { Downloader, DownloadError, steamUrlBuilder } from "@shared";
import { downloadsSublevel, gamesSublevel, levelKeys } from "@main/level";
import { AxiosError } from "axios";
>>>>>>> 110131f1

const startGameDownload = async (
  _event: Electron.IpcMainInvokeEvent,
  payload: StartGameDownloadPayload
) => {
  const { objectId, title, shop, downloadPath, downloader, uri } = payload;

  const gameKey = levelKeys.game(shop, objectId);

  await DownloadManager.pauseDownload();

  for await (const [key, value] of downloadsSublevel.iterator()) {
    if (value.status === "active" && value.progress !== 1) {
      await downloadsSublevel.put(key, {
        ...value,
        status: "paused",
      });
    }
  }
<<<<<<< HEAD

  const game = await gamesSublevel.get(gameKey);

  /* Delete any previous download */
  await downloadsSublevel.del(gameKey);

  if (game?.isDeleted) {
    await gamesSublevel.put(gameKey, {
      ...game,
      isDeleted: false,
    });
  } else {
    const steamGame = await steamGamesWorker.run(Number(objectId), {
      name: "getById",
    });

    const iconUrl = steamGame?.clientIcon
      ? steamUrlBuilder.icon(objectId, steamGame.clientIcon)
      : null;

    await gamesSublevel.put(gameKey, {
      title,
      iconUrl,
      objectId,
      shop,
      remoteId: null,
      playTimeInMilliseconds: 0,
      lastTimePlayed: null,
      isDeleted: false,
    });
  }

=======

  const game = await gamesSublevel.get(gameKey);

  /* Delete any previous download */
  await downloadsSublevel.del(gameKey);

  if (game?.isDeleted) {
    await gamesSublevel.put(gameKey, {
      ...game,
      isDeleted: false,
    });
  } else {
    const steamGame = await steamGamesWorker.run(Number(objectId), {
      name: "getById",
    });

    const iconUrl = steamGame?.clientIcon
      ? steamUrlBuilder.icon(objectId, steamGame.clientIcon)
      : null;

    await gamesSublevel.put(gameKey, {
      title,
      iconUrl,
      objectId,
      shop,
      remoteId: null,
      playTimeInMilliseconds: 0,
      lastTimePlayed: null,
      isDeleted: false,
    });
  }

>>>>>>> 110131f1
  await DownloadManager.cancelDownload(gameKey);

  const download: Download = {
    shop,
    objectId,
    status: "active",
    progress: 0,
    bytesDownloaded: 0,
    downloadPath,
    downloader,
    uri,
    folderName: null,
    fileSize: null,
    shouldSeed: false,
    timestamp: Date.now(),
    queued: true,
  };

<<<<<<< HEAD
  await downloadsSublevel.put(gameKey, download);

  await DownloadManager.startDownload(download);

  const updatedGame = await gamesSublevel.get(gameKey);

  await Promise.all([
    createGame(updatedGame!).catch(() => {}),
    HydraApi.post(
      "/games/download",
      {
        objectId,
        shop,
      },
      { needsAuth: false }
    ).catch(() => {}),
  ]);
=======
  try {
    await DownloadManager.startDownload(download).then(() => {
      return downloadsSublevel.put(gameKey, download);
    });

    const updatedGame = await gamesSublevel.get(gameKey);

    await Promise.all([
      createGame(updatedGame!).catch(() => {}),
      HydraApi.post(
        "/games/download",
        {
          objectId,
          shop,
        },
        { needsAuth: false }
      ).catch(() => {}),
    ]);

    return { ok: true };
  } catch (err: unknown) {
    logger.error("Failed to start download", err);

    if (err instanceof AxiosError) {
      if (err.response?.status === 429 && downloader === Downloader.Gofile) {
        return { ok: false, error: DownloadError.GofileQuotaExceeded };
      }

      if (
        err.response?.status === 403 &&
        downloader === Downloader.RealDebrid
      ) {
        return {
          ok: false,
          error: DownloadError.RealDebridAccountNotAuthorized,
        };
      }

      if (downloader === Downloader.TorBox) {
        return { ok: false, error: err.response?.data?.detail };
      }
    }

    if (err instanceof Error) {
      return { ok: false, error: err.message };
    }

    return { ok: false };
  }
>>>>>>> 110131f1
};

registerEvent("startGameDownload", startGameDownload);<|MERGE_RESOLUTION|>--- conflicted
+++ resolved
@@ -1,13 +1,5 @@
 import { registerEvent } from "../register-event";
 import type { Download, StartGameDownloadPayload } from "@types";
-<<<<<<< HEAD
-import { DownloadManager, HydraApi } from "@main/services";
-
-import { steamGamesWorker } from "@main/workers";
-import { createGame } from "@main/services/library-sync";
-import { steamUrlBuilder } from "@shared";
-import { downloadsSublevel, gamesSublevel, levelKeys } from "@main/level";
-=======
 import { DownloadManager, HydraApi, logger } from "@main/services";
 
 import { steamGamesWorker } from "@main/workers";
@@ -15,7 +7,6 @@
 import { Downloader, DownloadError, steamUrlBuilder } from "@shared";
 import { downloadsSublevel, gamesSublevel, levelKeys } from "@main/level";
 import { AxiosError } from "axios";
->>>>>>> 110131f1
 
 const startGameDownload = async (
   _event: Electron.IpcMainInvokeEvent,
@@ -35,7 +26,6 @@
       });
     }
   }
-<<<<<<< HEAD
 
   const game = await gamesSublevel.get(gameKey);
 
@@ -68,40 +58,6 @@
     });
   }
 
-=======
-
-  const game = await gamesSublevel.get(gameKey);
-
-  /* Delete any previous download */
-  await downloadsSublevel.del(gameKey);
-
-  if (game?.isDeleted) {
-    await gamesSublevel.put(gameKey, {
-      ...game,
-      isDeleted: false,
-    });
-  } else {
-    const steamGame = await steamGamesWorker.run(Number(objectId), {
-      name: "getById",
-    });
-
-    const iconUrl = steamGame?.clientIcon
-      ? steamUrlBuilder.icon(objectId, steamGame.clientIcon)
-      : null;
-
-    await gamesSublevel.put(gameKey, {
-      title,
-      iconUrl,
-      objectId,
-      shop,
-      remoteId: null,
-      playTimeInMilliseconds: 0,
-      lastTimePlayed: null,
-      isDeleted: false,
-    });
-  }
-
->>>>>>> 110131f1
   await DownloadManager.cancelDownload(gameKey);
 
   const download: Download = {
@@ -120,25 +76,6 @@
     queued: true,
   };
 
-<<<<<<< HEAD
-  await downloadsSublevel.put(gameKey, download);
-
-  await DownloadManager.startDownload(download);
-
-  const updatedGame = await gamesSublevel.get(gameKey);
-
-  await Promise.all([
-    createGame(updatedGame!).catch(() => {}),
-    HydraApi.post(
-      "/games/download",
-      {
-        objectId,
-        shop,
-      },
-      { needsAuth: false }
-    ).catch(() => {}),
-  ]);
-=======
   try {
     await DownloadManager.startDownload(download).then(() => {
       return downloadsSublevel.put(gameKey, download);
@@ -188,7 +125,6 @@
 
     return { ok: false };
   }
->>>>>>> 110131f1
 };
 
 registerEvent("startGameDownload", startGameDownload);