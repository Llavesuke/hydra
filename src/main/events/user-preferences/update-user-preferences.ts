--- conflicted
+++ resolved
@@ -2,11 +2,8 @@
 
 import type { UserPreferences } from "@types";
 import i18next from "i18next";
-<<<<<<< HEAD
+import { db, levelKeys } from "@main/level";
 import { patchUserProfile } from "../profile/update-profile";
-=======
-import { db, levelKeys } from "@main/level";
->>>>>>> 3335e980
 
 const updateUserPreferences = async (
   _event: Electron.IpcMainInvokeEvent,
