--- conflicted
+++ resolved
@@ -2,12 +2,9 @@
 import { shell } from "electron";
 import { spawn } from "child_process";
 import { parseExecutablePath } from "../helpers/parse-executable-path";
-<<<<<<< HEAD
-import { parseLaunchOptions } from "../helpers/parse-launch-options";
-=======
 import { gamesSublevel, levelKeys } from "@main/level";
 import { GameShop } from "@types";
->>>>>>> 3335e980
+import { parseLaunchOptions } from "../helpers/parse-launch-options";
 
 const openGame = async (
   _event: Electron.IpcMainInvokeEvent,
