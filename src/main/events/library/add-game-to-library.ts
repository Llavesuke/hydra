import { gameRepository } from "@main/repository";

import { registerEvent } from "../register-event";

import type { GameShop } from "@types";

import { steamGamesWorker } from "@main/workers";
import { createGame } from "@main/services/library-sync";
import { steamUrlBuilder } from "@shared";
import { updateLocalUnlockedAchivements } from "@main/services/achievements/update-local-unlocked-achivements";

const addGameToLibrary = async (
  _event: Electron.IpcMainInvokeEvent,
  objectId: string,
  title: string,
  shop: GameShop
) => {
  return gameRepository
    .update(
      {
        objectID: objectId,
      },
      {
        shop,
        status: null,
        isDeleted: false,
      }
    )
    .then(async ({ affected }) => {
      if (!affected) {
        const steamGame = await steamGamesWorker.run(Number(objectId), {
          name: "getById",
        });

        const iconUrl = steamGame?.clientIcon
          ? steamUrlBuilder.icon(objectId, steamGame.clientIcon)
          : null;

        await gameRepository.insert({
          title,
          iconUrl,
          objectID: objectId,
          shop,
        });
      }

<<<<<<< HEAD
      const game = await gameRepository.findOne({
        where: { objectID: objectId },
      });
=======
      updateLocalUnlockedAchivements(objectID);

      const game = await gameRepository.findOne({ where: { objectID } });
>>>>>>> 81e2bda0

      createGame(game!).catch(() => {});
    });
};

registerEvent("addGameToLibrary", addGameToLibrary);<|MERGE_RESOLUTION|>--- conflicted
+++ resolved
@@ -44,15 +44,11 @@
         });
       }
 
-<<<<<<< HEAD
+      updateLocalUnlockedAchivements(objectId);
+
       const game = await gameRepository.findOne({
         where: { objectID: objectId },
       });
-=======
-      updateLocalUnlockedAchivements(objectID);
-
-      const game = await gameRepository.findOne({ where: { objectID } });
->>>>>>> 81e2bda0
 
       createGame(game!).catch(() => {});
     });
