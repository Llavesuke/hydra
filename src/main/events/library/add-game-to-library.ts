--- conflicted
+++ resolved
@@ -46,15 +46,9 @@
 
     await gamesSublevel.put(levelKeys.game(shop, objectId), game);
 
-<<<<<<< HEAD
-    updateLocalUnlockedAchivements(game!);
-
-    createGame(game!).catch(() => {});
-=======
     updateLocalUnlockedAchivements(game);
 
     createGame(game).catch(() => {});
->>>>>>> 110131f1
   }
 };
 
