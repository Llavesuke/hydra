import type { GameShop, HowLongToBeatCategory } from "@types";
<<<<<<< HEAD
import { HydraApi } from "@main/services";

import { registerEvent } from "../register-event";

const getHowLongToBeat = async (
  _event: Electron.IpcMainInvokeEvent,
  shop: GameShop,
  objectId: string
): Promise<HowLongToBeatCategory[] | null> => {
  const params = new URLSearchParams({
    shop,
    objectId: objectId.toString(),
=======

import { registerEvent } from "../register-event";
import { HydraApi } from "@main/services";

const getHowLongToBeat = async (
  _event: Electron.IpcMainInvokeEvent,
  objectId: string,
  shop: GameShop
): Promise<HowLongToBeatCategory[] | null> => {
  const params = new URLSearchParams({
    objectId,
    shop,
>>>>>>> 2c09520f
  });

  return HydraApi.get(`/games/how-long-to-beat?${params.toString()}`, null, {
    needsAuth: false,
  });
};

registerEvent("getHowLongToBeat", getHowLongToBeat);<|MERGE_RESOLUTION|>--- conflicted
+++ resolved
@@ -1,18 +1,4 @@
 import type { GameShop, HowLongToBeatCategory } from "@types";
-<<<<<<< HEAD
-import { HydraApi } from "@main/services";
-
-import { registerEvent } from "../register-event";
-
-const getHowLongToBeat = async (
-  _event: Electron.IpcMainInvokeEvent,
-  shop: GameShop,
-  objectId: string
-): Promise<HowLongToBeatCategory[] | null> => {
-  const params = new URLSearchParams({
-    shop,
-    objectId: objectId.toString(),
-=======
 
 import { registerEvent } from "../register-event";
 import { HydraApi } from "@main/services";
@@ -25,7 +11,6 @@
   const params = new URLSearchParams({
     objectId,
     shop,
->>>>>>> 2c09520f
   });
 
   return HydraApi.get(`/games/how-long-to-beat?${params.toString()}`, null, {
