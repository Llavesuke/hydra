--- conflicted
+++ resolved
@@ -1,20 +1,10 @@
 import { DownloadManager, PythonInstance, startMainLoop } from "./services";
 import {
   downloadQueueRepository,
-<<<<<<< HEAD
-  // repackRepository,
-=======
->>>>>>> 43e9919b
   userPreferencesRepository,
 } from "./repository";
 import { UserPreferences } from "./entity";
 import { RealDebridClient } from "./services/real-debrid";
-<<<<<<< HEAD
-// import { fetchDownloadSourcesAndUpdate } from "./helpers";
-// import { publishNewRepacksNotifications } from "./services/notifications";
-// import { MoreThan } from "typeorm";
-=======
->>>>>>> 43e9919b
 import { HydraApi } from "./services/hydra-api";
 import { uploadGamesBatch } from "./services/library-sync";
 
@@ -45,21 +35,6 @@
   }
 
   startMainLoop();
-<<<<<<< HEAD
-
-  // const now = new Date();
-
-  // fetchDownloadSourcesAndUpdate().then(async () => {
-  //   const newRepacksCount = await repackRepository.count({
-  //     where: {
-  //       createdAt: MoreThan(now),
-  //     },
-  //   });
-
-  //   if (newRepacksCount > 0) publishNewRepacksNotifications(newRepacksCount);
-  // });
-=======
->>>>>>> 43e9919b
 };
 
 userPreferencesRepository
