--- conflicted
+++ resolved
@@ -30,8 +30,4 @@
   process.env.PORTABLE_EXECUTABLE_FILE !== null;
 
 export const normalizePath = (str: string) =>
-<<<<<<< HEAD
-  path.normalize(str).replace(/\\/g, "/");
-=======
-  path.posix.normalize(str).replace(/\\/g, "/");
->>>>>>> 365178b0
+  path.posix.normalize(str).replace(/\\/g, "/");