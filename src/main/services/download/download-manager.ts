import { Game } from "@main/entity";
import { Downloader } from "@shared";
import { PythonInstance } from "./python-instance";
import { WindowManager } from "../window-manager";
import { downloadQueueRepository, gameRepository } from "@main/repository";
import { publishDownloadCompleteNotification } from "../notifications";
import { RealDebridDownloader } from "./real-debrid-downloader";
import type { DownloadProgress } from "@types";
import { GofileApi, QiwiApi } from "../hosters";
import { GenericHttpDownloader } from "./generic-http-downloader";
import { In, Not } from "typeorm";
<<<<<<< HEAD
=======
import path from "path";
import fs from "fs";
>>>>>>> f2cc20cb

export class DownloadManager {
  private static currentDownloader: Downloader | null = null;
  private static downloadingGameId: number | null = null;

  public static async watchDownloads() {
    let status: DownloadProgress | null = null;

    if (this.currentDownloader === Downloader.Torrent) {
      status = await PythonInstance.getStatus();
    } else if (this.currentDownloader === Downloader.RealDebrid) {
      status = await RealDebridDownloader.getStatus();
    } else {
      status = await GenericHttpDownloader.getStatus();
    }

    if (status) {
      const { gameId, progress } = status;

      const game = await gameRepository.findOne({
        where: { id: gameId, isDeleted: false },
      });

      if (WindowManager.mainWindow && game) {
        WindowManager.mainWindow.setProgressBar(progress === 1 ? -1 : progress);

        WindowManager.mainWindow.webContents.send(
          "on-download-progress",
          JSON.parse(
            JSON.stringify({
              ...status,
              game,
            })
          )
        );
      }

      if (progress === 1 && game) {
        publishDownloadCompleteNotification(game);

        await downloadQueueRepository.delete({ game });

        const [nextQueueItem] = await downloadQueueRepository.find({
          order: {
            id: "DESC",
          },
          relations: {
            game: true,
          },
        });

        if (nextQueueItem) {
          this.resumeDownload(nextQueueItem.game);
        }
      }
    }
  }

  public static async getSeedStatus() {
    const gamesToSeed = await gameRepository.find({
      where: { shouldSeed: true, isDeleted: false },
    });

    if (gamesToSeed.length === 0) return;

    const seedStatus = await PythonInstance.getSeedStatus();

    if (seedStatus.length === 0) {
      for (const game of gamesToSeed) {
        if (game.uri && game.downloadPath) {
          await this.resumeSeeding(game.id, game.uri, game.downloadPath);
        }
      }
    }

    const gameIds = seedStatus.map((status) => status.gameId);
<<<<<<< HEAD
=======

    for (const gameId of gameIds) {
      const game = await gameRepository.findOne({
        where: { id: gameId },
      });

      if (game) {
        const isNotDeleted = fs.existsSync(
          path.join(game.downloadPath!, game.folderName!)
        );

        if (!isNotDeleted) {
          await this.pauseSeeding(game.id);

          await gameRepository.update(game.id, {
            status: "complete",
            shouldSeed: false,
          });

          WindowManager.mainWindow?.webContents.send("on-hard-delete");
        }
      }
    }

>>>>>>> f2cc20cb
    const updateList = await gameRepository.find({
      where: {
        id: In(gameIds),
        status: Not(In(["complete", "seeding"])),
        shouldSeed: true,
        isDeleted: false,
      },
    });

    if (updateList.length > 0) {
      await gameRepository.update(
        { id: In(updateList.map((game) => game.id)) },
        { status: "seeding" }
      );
    }

    WindowManager.mainWindow?.webContents.send(
      "on-seeding-status",
      JSON.parse(JSON.stringify(seedStatus))
    );
  }

  static async pauseSeeding(gameId: number) {
    await PythonInstance.pauseSeeding(gameId);
  }

  static async resumeSeeding(gameId: number, magnet: string, savePath: string) {
    await PythonInstance.resumeSeeding(gameId, magnet, savePath);
  }

  static async pauseDownload() {
    if (this.currentDownloader === Downloader.Torrent) {
      await PythonInstance.pauseDownload();
    } else if (this.currentDownloader === Downloader.RealDebrid) {
      await RealDebridDownloader.pauseDownload();
    } else {
      await GenericHttpDownloader.pauseDownload();
    }

    WindowManager.mainWindow?.setProgressBar(-1);
    this.currentDownloader = null;
    this.downloadingGameId = null;
  }

  static async resumeDownload(game: Game) {
    return this.startDownload(game);
  }

  static async cancelDownload(gameId = this.downloadingGameId!) {
    if (this.currentDownloader === Downloader.Torrent) {
      PythonInstance.cancelDownload(gameId);
    } else if (this.currentDownloader === Downloader.RealDebrid) {
      RealDebridDownloader.cancelDownload(gameId);
    } else {
      GenericHttpDownloader.cancelDownload(gameId);
    }

    WindowManager.mainWindow?.setProgressBar(-1);
    this.currentDownloader = null;
    this.downloadingGameId = null;
  }

  static async startDownload(game: Game) {
    switch (game.downloader) {
      case Downloader.Gofile: {
        const id = game!.uri!.split("/").pop();

        const token = await GofileApi.authorize();
        const downloadLink = await GofileApi.getDownloadLink(id!);

        GenericHttpDownloader.startDownload(game, downloadLink, {
          Cookie: `accountToken=${token}`,
        });
        break;
      }
      case Downloader.PixelDrain: {
        const id = game!.uri!.split("/").pop();

        await GenericHttpDownloader.startDownload(
          game,
          `https://pixeldrain.com/api/file/${id}?download`
        );
        break;
      }
      case Downloader.Qiwi: {
        const downloadUrl = await QiwiApi.getDownloadUrl(game.uri!);

        await GenericHttpDownloader.startDownload(game, downloadUrl);
        break;
      }
      case Downloader.Torrent:
        PythonInstance.startDownload(game);
        break;
      case Downloader.RealDebrid:
        RealDebridDownloader.startDownload(game);
    }

    this.currentDownloader = game.downloader;
    this.downloadingGameId = game.id;
  }
}<|MERGE_RESOLUTION|>--- conflicted
+++ resolved
@@ -9,11 +9,8 @@
 import { GofileApi, QiwiApi } from "../hosters";
 import { GenericHttpDownloader } from "./generic-http-downloader";
 import { In, Not } from "typeorm";
-<<<<<<< HEAD
-=======
 import path from "path";
 import fs from "fs";
->>>>>>> f2cc20cb
 
 export class DownloadManager {
   private static currentDownloader: Downloader | null = null;
@@ -90,8 +87,6 @@
     }
 
     const gameIds = seedStatus.map((status) => status.gameId);
-<<<<<<< HEAD
-=======
 
     for (const gameId of gameIds) {
       const game = await gameRepository.findOne({
@@ -116,7 +111,6 @@
       }
     }
 
->>>>>>> f2cc20cb
     const updateList = await gameRepository.find({
       where: {
         id: In(gameIds),
