import { Downloader } from "@shared";
import { WindowManager } from "../window-manager";
import { publishDownloadCompleteNotification } from "../notifications";
import type { Download, DownloadProgress, UserPreferences } from "@types";
import { GofileApi, QiwiApi, DatanodesApi } from "../hosters";
import { PythonRPC } from "../python-rpc";
import {
  LibtorrentPayload,
  LibtorrentStatus,
  PauseDownloadPayload,
} from "./types";
import { calculateETA, getDirSize } from "./helpers";
import { RealDebridClient } from "./real-debrid";
import path from "path";
import { logger } from "../logger";
import { db, downloadsSublevel, gamesSublevel, levelKeys } from "@main/level";
import { sortBy } from "lodash-es";

export class DownloadManager {
  private static downloadingGameId: string | null = null;

  public static async startRPC(
    download?: Download,
    downloadsToSeed?: Download[]
  ) {
    PythonRPC.spawn(
      download?.status === "active"
        ? await this.getDownloadPayload(download).catch((err) => {
            logger.error("Error getting download payload", err);
            return undefined;
          })
        : undefined,
      downloadsToSeed?.map((download) => ({
        game_id: levelKeys.game(download.shop, download.objectId),
        url: download.uri,
        save_path: download.downloadPath,
      }))
    );

    if (download) {
      this.downloadingGameId = levelKeys.game(download.shop, download.objectId);
    }
  }

  private static async getDownloadStatus() {
    const response = await PythonRPC.rpc.get<LibtorrentPayload | null>(
      "/status"
    );
    if (response.data === null || !this.downloadingGameId) return null;
    const downloadId = this.downloadingGameId;

    try {
      const {
        progress,
        numPeers,
        numSeeds,
        downloadSpeed,
        bytesDownloaded,
        fileSize,
        folderName,
        status,
      } = response.data;

      const isDownloadingMetadata =
        status === LibtorrentStatus.DownloadingMetadata;
      const isCheckingFiles = status === LibtorrentStatus.CheckingFiles;

      const download = await downloadsSublevel.get(downloadId);

      if (!isDownloadingMetadata && !isCheckingFiles) {
        if (!download) return null;

        await downloadsSublevel.put(downloadId, {
          ...download,
          bytesDownloaded,
          fileSize,
          progress,
          folderName,
          status: "active",
        });
      }

      return {
        numPeers,
        numSeeds,
        downloadSpeed,
        timeRemaining: calculateETA(fileSize, bytesDownloaded, downloadSpeed),
        isDownloadingMetadata,
        isCheckingFiles,
        progress,
        gameId: downloadId,
        download,
      } as DownloadProgress;
    } catch (err) {
      return null;
    }
  }

  public static async watchDownloads() {
    const status = await this.getDownloadStatus();

    if (status) {
      const { gameId, progress } = status;

      const [download, game] = await Promise.all([
        downloadsSublevel.get(gameId),
        gamesSublevel.get(gameId),
      ]);

      if (!download || !game) return;

      const userPreferences = await db.get<string, UserPreferences>(
        levelKeys.userPreferences,
        {
          valueEncoding: "json",
        }
      );

      if (WindowManager.mainWindow && download) {
        WindowManager.mainWindow.setProgressBar(progress === 1 ? -1 : progress);
        WindowManager.mainWindow.webContents.send(
          "on-download-progress",
          JSON.parse(
            JSON.stringify({
              ...status,
              game,
            })
          )
        );
      }

      if (progress === 1 && download) {
        publishDownloadCompleteNotification(game);

        if (
          userPreferences?.seedAfterDownloadComplete &&
          download.downloader === Downloader.Torrent
        ) {
          downloadsSublevel.put(gameId, {
            ...download,
            status: "seeding",
            shouldSeed: true,
            queued: false,
          });
        } else {
          downloadsSublevel.put(gameId, {
            ...download,
            status: "complete",
            shouldSeed: false,
            queued: false,
          });

          this.cancelDownload(gameId);
        }

        const downloads = await downloadsSublevel
          .values()
          .all()
          .then((games) => {
            return sortBy(
              games.filter((game) => game.status === "paused" && game.queued),
              "timestamp",
              "DESC"
            );
          });

        const [nextItemOnQueue] = downloads;

        if (nextItemOnQueue) {
          this.resumeDownload(nextItemOnQueue);
        } else {
          this.downloadingGameId = null;
        }
      }
    }
  }

  public static async getSeedStatus() {
    const seedStatus = await PythonRPC.rpc
      .get<LibtorrentPayload[] | []>("/seed-status")
      .then((res) => res.data);

    if (!seedStatus.length) return;

    logger.log(seedStatus);

    seedStatus.forEach(async (status) => {
      const download = await downloadsSublevel.get(status.gameId);

      if (!download) return;

      const totalSize = await getDirSize(
        path.join(download.downloadPath, status.folderName)
      );

      if (totalSize < status.fileSize) {
        await this.cancelDownload(status.gameId);

        await downloadsSublevel.put(status.gameId, {
          ...download,
          status: "paused",
          shouldSeed: false,
          progress: totalSize / status.fileSize,
        });

        WindowManager.mainWindow?.webContents.send("on-hard-delete");
      }
    });

    WindowManager.mainWindow?.webContents.send("on-seeding-status", seedStatus);
  }

  static async pauseDownload(downloadKey = this.downloadingGameId) {
    await PythonRPC.rpc
      .post("/action", {
        action: "pause",
        game_id: downloadKey,
      } as PauseDownloadPayload)
      .catch(() => {});

    WindowManager.mainWindow?.setProgressBar(-1);
    this.downloadingGameId = null;
  }

  static async resumeDownload(download: Download) {
    return this.startDownload(download);
  }

  static async cancelDownload(downloadKey = this.downloadingGameId) {
    await PythonRPC.rpc.post("/action", {
      action: "cancel",
      game_id: downloadKey,
    });

    WindowManager.mainWindow?.setProgressBar(-1);
    if (downloadKey === this.downloadingGameId) {
      this.downloadingGameId = null;
    }
  }

  static async resumeSeeding(download: Download) {
    await PythonRPC.rpc.post("/action", {
      action: "resume_seeding",
      game_id: levelKeys.game(download.shop, download.objectId),
      url: download.uri,
      save_path: download.downloadPath,
    });
  }

  static async pauseSeeding(downloadKey: string) {
    await PythonRPC.rpc.post("/action", {
      action: "pause_seeding",
      game_id: downloadKey,
    });
  }

  private static async getDownloadPayload(download: Download) {
    const downloadId = levelKeys.game(download.shop, download.objectId);

    switch (download.downloader) {
      case Downloader.Gofile: {
        const id = download.uri.split("/").pop();
        const token = await GofileApi.authorize();
        const downloadLink = await GofileApi.getDownloadLink(id!);

        return {
          action: "start",
          game_id: downloadId,
          url: downloadLink,
          save_path: download.downloadPath,
          header: `Cookie: accountToken=${token}`,
        };
      }
      case Downloader.PixelDrain: {
        const id = download.uri.split("/").pop();
        return {
          action: "start",
<<<<<<< HEAD
          game_id: downloadId,
          url: `https://pixeldrain.com/api/file/${id}?download`,
          save_path: download.downloadPath,
=======
          game_id: game.id,
          url: `https://cdn.pd5-gamedriveorg.workers.dev/api/file/${id}`,
          save_path: game.downloadPath!,
>>>>>>> 88184f73
        };
      }
      case Downloader.Qiwi: {
        const downloadUrl = await QiwiApi.getDownloadUrl(download.uri);
        return {
          action: "start",
          game_id: downloadId,
          url: downloadUrl,
          save_path: download.downloadPath,
        };
      }
      case Downloader.Datanodes: {
        const downloadUrl = await DatanodesApi.getDownloadUrl(download.uri);
        return {
          action: "start",
          game_id: downloadId,
          url: downloadUrl,
          save_path: download.downloadPath,
        };
      }
      case Downloader.Torrent:
        return {
          action: "start",
          game_id: downloadId,
          url: download.uri,
          save_path: download.downloadPath,
        };
      case Downloader.RealDebrid: {
        const downloadUrl = await RealDebridClient.getDownloadUrl(download.uri);

        if (!downloadUrl)
          throw new Error(
            "This download is not available on Real-Debrid and polling download status from Real-Debrid is not yet available."
          );

        return {
          action: "start",
          game_id: downloadId,
          url: downloadUrl,
          save_path: download.downloadPath,
        };
      }
    }
  }

  static async startDownload(download: Download) {
    const payload = await this.getDownloadPayload(download);
    await PythonRPC.rpc.post("/action", payload);
    this.downloadingGameId = levelKeys.game(download.shop, download.objectId);
  }
}<|MERGE_RESOLUTION|>--- conflicted
+++ resolved
@@ -275,15 +275,9 @@
         const id = download.uri.split("/").pop();
         return {
           action: "start",
-<<<<<<< HEAD
-          game_id: downloadId,
-          url: `https://pixeldrain.com/api/file/${id}?download`,
-          save_path: download.downloadPath,
-=======
-          game_id: game.id,
+          game_id: downloadId,
           url: `https://cdn.pd5-gamedriveorg.workers.dev/api/file/${id}`,
-          save_path: game.downloadPath!,
->>>>>>> 88184f73
+          save_path: download.downloadPath,
         };
       }
       case Downloader.Qiwi: {
