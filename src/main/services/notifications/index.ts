import { Notification, app } from "electron";
import { t } from "i18next";
import trayIcon from "@resources/tray-icon.png?asset";
import fs from "node:fs";
import axios from "axios";
import path from "node:path";
import sound from "sound-play";
import { achievementSoundPath } from "@main/constants";
import icon from "@resources/icon.png?asset";
import { NotificationOptions, toXmlString } from "./xml";
import { logger } from "../logger";
<<<<<<< HEAD
import { WindowManager } from "../window-manager";
=======
import type { Game, UserPreferences } from "@types";
import { db, levelKeys } from "@main/level";
>>>>>>> 3335e980

async function downloadImage(url: string | null) {
  if (!url) return undefined;
  if (!url.startsWith("http")) return undefined;

  const fileName = url.split("/").pop()!;
  const outputPath = path.join(app.getPath("temp"), fileName);
  const writer = fs.createWriteStream(outputPath);

  const response = await axios.get(url, {
    responseType: "stream",
  });

  response.data.pipe(writer);

  return new Promise<string | undefined>((resolve) => {
    writer.on("finish", () => {
      resolve(outputPath);
    });
    writer.on("error", () => {
      logger.error("Failed to download image", { url });
      resolve(undefined);
    });
  });
}

export const publishDownloadCompleteNotification = async (game: Game) => {
  const userPreferences = await db.get<string, UserPreferences>(
    levelKeys.userPreferences,
    {
      valueEncoding: "json",
    }
  );

  if (userPreferences?.downloadNotificationsEnabled) {
    new Notification({
      title: t("download_complete", {
        ns: "notifications",
      }),
      body: t("game_ready_to_install", {
        ns: "notifications",
        title: game.title,
      }),
      icon: await downloadImage(game.iconUrl),
    }).show();
  }
};

export const publishNotificationUpdateReadyToInstall = async (
  version: string
) => {
  new Notification({
    title: t("new_update_available", {
      ns: "notifications",
      version,
    }),
    body: t("restart_to_install_update", {
      ns: "notifications",
    }),
    icon: trayIcon,
  }).show();
};

export const publishNewFriendRequestNotification = async () => {};

export const publishCombinedNewAchievementNotification = async (
  achievementCount,
  gameCount
) => {
  const options: NotificationOptions = {
    title: t("achievement_unlocked", { ns: "achievement" }),
    body: t("new_achievements_unlocked", {
      ns: "achievement",
      gameCount,
      achievementCount,
    }),
    icon,
    silent: true,
  };

  new Notification({
    ...options,
    toastXml: toXmlString(options),
  }).show();

  if (WindowManager.mainWindow) {
    WindowManager.mainWindow.webContents.send("on-achievement-unlocked");
  } else if (process.platform !== "linux") {
    sound.play(achievementSoundPath);
  }
};

export const publishNewAchievementNotification = async (info: {
  achievements: { displayName: string; iconUrl: string }[];
  unlockedAchievementCount: number;
  totalAchievementCount: number;
  gameTitle: string;
  gameIcon: string | null;
}) => {
  const partialOptions =
    info.achievements.length > 1
      ? {
          title: t("achievements_unlocked_for_game", {
            ns: "achievement",
            gameTitle: info.gameTitle,
            achievementCount: info.achievements.length,
          }),
          body: info.achievements.map((a) => a.displayName).join(", "),
          icon: (await downloadImage(info.gameIcon)) ?? icon,
        }
      : {
          title: t("achievement_unlocked", { ns: "achievement" }),
          body: info.achievements[0].displayName,
          icon: (await downloadImage(info.achievements[0].iconUrl)) ?? icon,
        };

  const options: NotificationOptions = {
    ...partialOptions,
    silent: true,
    progress: {
      value: info.unlockedAchievementCount / info.totalAchievementCount,
      valueOverride: t("achievement_progress", {
        ns: "achievement",
        unlockedCount: info.unlockedAchievementCount,
        totalCount: info.totalAchievementCount,
      }),
    },
  };

  new Notification({
    ...options,
    toastXml: toXmlString(options),
  }).show();

  if (WindowManager.mainWindow) {
    WindowManager.mainWindow.webContents.send("on-achievement-unlocked");
  } else if (process.platform !== "linux") {
    sound.play(achievementSoundPath);
  }
};<|MERGE_RESOLUTION|>--- conflicted
+++ resolved
@@ -9,12 +9,9 @@
 import icon from "@resources/icon.png?asset";
 import { NotificationOptions, toXmlString } from "./xml";
 import { logger } from "../logger";
-<<<<<<< HEAD
 import { WindowManager } from "../window-manager";
-=======
 import type { Game, UserPreferences } from "@types";
 import { db, levelKeys } from "@main/level";
->>>>>>> 3335e980
 
 async function downloadImage(url: string | null) {
   if (!url) return undefined;
