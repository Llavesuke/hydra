import { Notification, app } from "electron";
import { t } from "i18next";
import trayIcon from "@resources/tray-icon.png?asset";
import fs from "node:fs";
import axios from "axios";
import path from "node:path";
import sound from "sound-play";
import { achievementSoundPath } from "@main/constants";
import icon from "@resources/icon.png?asset";
import { NotificationOptions, toXmlString } from "./xml";
import { logger } from "../logger";
<<<<<<< HEAD
=======
import { WindowManager } from "../window-manager";
>>>>>>> 110131f1
import type { Game, UserPreferences } from "@types";
import { db, levelKeys } from "@main/level";

async function downloadImage(url: string | null) {
  if (!url) return undefined;
  if (!url.startsWith("http")) return undefined;

  const fileName = url.split("/").pop()!;
  const outputPath = path.join(app.getPath("temp"), fileName);
  const writer = fs.createWriteStream(outputPath);

  const response = await axios.get(url, {
    responseType: "stream",
  });

  response.data.pipe(writer);

  return new Promise<string | undefined>((resolve) => {
    writer.on("finish", () => {
      resolve(outputPath);
    });
    writer.on("error", () => {
      logger.error("Failed to download image", { url });
      resolve(undefined);
    });
  });
}

export const publishDownloadCompleteNotification = async (game: Game) => {
  const userPreferences = await db.get<string, UserPreferences>(
    levelKeys.userPreferences,
    {
      valueEncoding: "json",
    }
  );

  if (userPreferences?.downloadNotificationsEnabled) {
    new Notification({
      title: t("download_complete", {
        ns: "notifications",
      }),
      body: t("game_ready_to_install", {
        ns: "notifications",
        title: game.title,
      }),
      icon: await downloadImage(game.iconUrl),
    }).show();
  }
};

export const publishNotificationUpdateReadyToInstall = async (
  version: string
) => {
  new Notification({
    title: t("new_update_available", {
      ns: "notifications",
      version,
    }),
    body: t("restart_to_install_update", {
      ns: "notifications",
    }),
    icon: trayIcon,
  }).show();
};

export const publishNewFriendRequestNotification = async () => {};

export const publishCombinedNewAchievementNotification = async (
  achievementCount,
  gameCount
) => {
  const options: NotificationOptions = {
    title: t("achievement_unlocked", { ns: "achievement" }),
    body: t("new_achievements_unlocked", {
      ns: "achievement",
      gameCount,
      achievementCount,
    }),
    icon,
    silent: true,
  };

  new Notification({
    ...options,
    toastXml: toXmlString(options),
  }).show();

  if (WindowManager.mainWindow) {
    WindowManager.mainWindow.webContents.send("on-achievement-unlocked");
  } else if (process.platform !== "linux") {
    sound.play(achievementSoundPath);
  }
};

export const publishNewAchievementNotification = async (info: {
  achievements: { displayName: string; iconUrl: string }[];
  unlockedAchievementCount: number;
  totalAchievementCount: number;
  gameTitle: string;
  gameIcon: string | null;
}) => {
  const partialOptions =
    info.achievements.length > 1
      ? {
          title: t("achievements_unlocked_for_game", {
            ns: "achievement",
            gameTitle: info.gameTitle,
            achievementCount: info.achievements.length,
          }),
          body: info.achievements.map((a) => a.displayName).join(", "),
          icon: (await downloadImage(info.gameIcon)) ?? icon,
        }
      : {
          title: t("achievement_unlocked", { ns: "achievement" }),
          body: info.achievements[0].displayName,
          icon: (await downloadImage(info.achievements[0].iconUrl)) ?? icon,
        };

  const options: NotificationOptions = {
    ...partialOptions,
    silent: true,
    progress: {
      value: info.unlockedAchievementCount / info.totalAchievementCount,
      valueOverride: t("achievement_progress", {
        ns: "achievement",
        unlockedCount: info.unlockedAchievementCount,
        totalCount: info.totalAchievementCount,
      }),
    },
  };

  new Notification({
    ...options,
    toastXml: toXmlString(options),
  }).show();

  if (WindowManager.mainWindow) {
    WindowManager.mainWindow.webContents.send("on-achievement-unlocked");
  } else if (process.platform !== "linux") {
    sound.play(achievementSoundPath);
  }
};<|MERGE_RESOLUTION|>--- conflicted
+++ resolved
@@ -9,10 +9,7 @@
 import icon from "@resources/icon.png?asset";
 import { NotificationOptions, toXmlString } from "./xml";
 import { logger } from "../logger";
-<<<<<<< HEAD
-=======
 import { WindowManager } from "../window-manager";
->>>>>>> 110131f1
 import type { Game, UserPreferences } from "@types";
 import { db, levelKeys } from "@main/level";
 
