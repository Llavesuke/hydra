import {
  BrowserWindow,
  Menu,
  MenuItem,
  MenuItemConstructorOptions,
  Tray,
  app,
  nativeImage,
  shell,
} from "electron";
import { is } from "@electron-toolkit/utils";
import { t } from "i18next";
import path from "node:path";
import icon from "@resources/icon.png?asset";
import trayIcon from "@resources/tray-icon.png?asset";
import { HydraApi } from "./hydra-api";
import UserAgent from "user-agents";
<<<<<<< HEAD
import { db, gamesSublevel, levelKeys } from "@main/level";
import { slice, sortBy } from "lodash-es";
import type { UserPreferences } from "@types";
=======
import { AuthPage } from "@shared";
>>>>>>> dfc2dd1c

export class WindowManager {
  public static mainWindow: Electron.BrowserWindow | null = null;

  private static loadMainWindowURL(hash = "") {
    // HMR for renderer base on electron-vite cli.
    // Load the remote URL for development or the local html file for production.
    if (is.dev && process.env["ELECTRON_RENDERER_URL"]) {
      this.mainWindow?.loadURL(
        `${process.env["ELECTRON_RENDERER_URL"]}#/${hash}`
      );
    } else {
      this.mainWindow?.loadFile(
        path.join(__dirname, "../renderer/index.html"),
        {
          hash,
        }
      );
    }
  }

  public static createMainWindow() {
    if (this.mainWindow) return;

    this.mainWindow = new BrowserWindow({
      width: 1200,
      height: 720,
      minWidth: 1024,
      minHeight: 540,
      backgroundColor: "#1c1c1c",
      titleBarStyle: process.platform === "linux" ? "default" : "hidden",
      ...(process.platform === "linux" ? { icon } : {}),
      trafficLightPosition: { x: 16, y: 16 },
      titleBarOverlay: {
        symbolColor: "#DADBE1",
        color: "#151515",
        height: 34,
      },
      webPreferences: {
        preload: path.join(__dirname, "../preload/index.mjs"),
        sandbox: false,
      },
      show: false,
    });

    this.mainWindow.webContents.session.webRequest.onBeforeSendHeaders(
      (details, callback) => {
        if (
          details.webContentsId !== this.mainWindow?.webContents.id ||
          details.url.includes("chatwoot")
        ) {
          return callback(details);
        }

        const userAgent = new UserAgent();

        callback({
          requestHeaders: {
            ...details.requestHeaders,
            "user-agent": userAgent.toString(),
          },
        });
      }
    );

    this.mainWindow.webContents.session.webRequest.onHeadersReceived(
      (details, callback) => {
        if (
          details.webContentsId !== this.mainWindow?.webContents.id ||
          details.url.includes("featurebase") ||
          details.url.includes("chatwoot")
        ) {
          return callback(details);
        }

        const headers = {
          "access-control-allow-origin": ["*"],
          "access-control-allow-methods": ["GET, POST, PUT, DELETE, OPTIONS"],
          "access-control-expose-headers": ["ETag"],
          "access-control-allow-headers": [
            "Content-Type, Authorization, X-Requested-With, If-None-Match",
          ],
        };

        if (details.method === "OPTIONS") {
          return callback({
            cancel: false,
            responseHeaders: {
              ...details.responseHeaders,
              ...headers,
            },
            statusLine: "HTTP/1.1 200 OK",
          });
        }

        return callback({
          responseHeaders: {
            ...details.responseHeaders,
            ...headers,
          },
        });
      }
    );

    this.loadMainWindowURL();
    this.mainWindow.removeMenu();

    this.mainWindow.on("ready-to-show", () => {
      if (!app.isPackaged) WindowManager.mainWindow?.webContents.openDevTools();
      WindowManager.mainWindow?.show();
    });

    this.mainWindow.on("close", async () => {
      const userPreferences = await db.get<string, UserPreferences>(
        levelKeys.userPreferences,
        {
          valueEncoding: "json",
        }
      );

      if (userPreferences?.preferQuitInsteadOfHiding) {
        app.quit();
      }
      WindowManager.mainWindow?.setProgressBar(-1);
      WindowManager.mainWindow = null;
    });
  }

  public static openAuthWindow(page: AuthPage, searchParams: URLSearchParams) {
    if (this.mainWindow) {
      const authWindow = new BrowserWindow({
        width: 600,
        height: 640,
        backgroundColor: "#1c1c1c",
        parent: this.mainWindow,
        modal: true,
        show: false,
        maximizable: false,
        resizable: false,
        minimizable: false,
        webPreferences: {
          sandbox: false,
          nodeIntegrationInSubFrames: true,
        },
      });

      authWindow.removeMenu();

      if (!app.isPackaged) authWindow.webContents.openDevTools();

      authWindow.loadURL(
        `${import.meta.env.MAIN_VITE_AUTH_URL}${page}?${searchParams.toString()}`
      );

      authWindow.once("ready-to-show", () => {
        authWindow.show();
      });

      authWindow.webContents.on("will-navigate", (_event, url) => {
        if (url.startsWith("hydralauncher://auth")) {
          authWindow.close();

          HydraApi.handleExternalAuth(url);
          return;
        }

        if (url.startsWith("hydralauncher://update-account")) {
          authWindow.close();

          WindowManager.mainWindow?.webContents.send("on-account-updated");
        }
      });
    }
  }

  public static redirect(hash: string) {
    if (!this.mainWindow) this.createMainWindow();
    this.loadMainWindowURL(hash);

    if (this.mainWindow?.isMinimized()) this.mainWindow.restore();
    this.mainWindow?.focus();
  }

  public static async createSystemTray(language: string) {
    let tray: Tray;

    if (process.platform === "darwin") {
      const macIcon = nativeImage
        .createFromPath(trayIcon)
        .resize({ width: 24, height: 24 });
      tray = new Tray(macIcon);
    } else {
      tray = new Tray(trayIcon);
    }

    const updateSystemTray = async () => {
      const games = await gamesSublevel
        .values()
        .all()
        .then((games) => {
          const filteredGames = games.filter(
            (game) =>
              !game.isDeleted && game.executablePath && game.lastTimePlayed
          );

          const sortedGames = sortBy(filteredGames, "lastTimePlayed", "DESC");

          return slice(sortedGames, 5);
        });

      const recentlyPlayedGames: Array<MenuItemConstructorOptions | MenuItem> =
        games.map(({ title, executablePath }) => ({
          label: title.length > 15 ? `${title.slice(0, 15)}…` : title,
          type: "normal",
          click: async () => {
            if (!executablePath) return;

            shell.openPath(executablePath);
          },
        }));

      const contextMenu = Menu.buildFromTemplate([
        {
          label: t("open", {
            ns: "system_tray",
            lng: language,
          }),
          type: "normal",
          click: () => {
            if (this.mainWindow) {
              this.mainWindow.show();
            } else {
              this.createMainWindow();
            }
          },
        },
        {
          type: "separator",
        },
        ...recentlyPlayedGames,
        {
          type: "separator",
        },
        {
          label: t("quit", {
            ns: "system_tray",
            lng: language,
          }),
          type: "normal",
          click: () => app.quit(),
        },
      ]);

      tray.setContextMenu(contextMenu);
      return contextMenu;
    };

    const showContextMenu = async () => {
      const contextMenu = await updateSystemTray();
      tray.popUpContextMenu(contextMenu);
    };

    tray.setToolTip("Hydra");

    if (process.platform !== "darwin") {
      await updateSystemTray();

      tray.addListener("double-click", () => {
        if (this.mainWindow) {
          this.mainWindow.show();
        } else {
          this.createMainWindow();
        }
      });

      tray.addListener("right-click", showContextMenu);
    } else {
      tray.addListener("click", showContextMenu);
      tray.addListener("right-click", showContextMenu);
    }
  }
}<|MERGE_RESOLUTION|>--- conflicted
+++ resolved
@@ -15,13 +15,10 @@
 import trayIcon from "@resources/tray-icon.png?asset";
 import { HydraApi } from "./hydra-api";
 import UserAgent from "user-agents";
-<<<<<<< HEAD
 import { db, gamesSublevel, levelKeys } from "@main/level";
 import { slice, sortBy } from "lodash-es";
 import type { UserPreferences } from "@types";
-=======
 import { AuthPage } from "@shared";
->>>>>>> dfc2dd1c
 
 export class WindowManager {
   public static mainWindow: Electron.BrowserWindow | null = null;
