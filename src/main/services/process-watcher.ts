--- conflicted
+++ resolved
@@ -29,9 +29,6 @@
 const TICKS_TO_UPDATE_API = 120;
 let currentTick = 1;
 
-<<<<<<< HEAD
-const onGameTick = (game: Game) => {
-=======
 const gameExecutables = (
   await axios
     .get(
@@ -214,7 +211,6 @@
 }
 
 function onTickGame(game: Game) {
->>>>>>> 2c09520f
   const now = performance.now();
   const gamePlaytime = gamesPlaytime.get(game.id)!;
 
