--- conflicted
+++ resolved
@@ -104,13 +104,8 @@
     ipcRenderer.invoke("showOpenDialog", options),
   platform: process.platform,
 
-<<<<<<< HEAD
-  /* Splash */
+  /* Auto update */
   onAutoUpdaterEvent: (cb: (value: AppUpdaterEvent) => void) => {
-=======
-  /* Auto update */
-  onAutoUpdaterEvent: (cb: (value: AppUpdaterEvents) => void) => {
->>>>>>> 3dcd60d6
     const listener = (
       _event: Electron.IpcRendererEvent,
       value: AppUpdaterEvent
