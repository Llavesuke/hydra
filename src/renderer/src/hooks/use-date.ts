import { formatDistance } from "date-fns";
import type { FormatDistanceOptions } from "date-fns";
<<<<<<< HEAD
import {
  ptBR,
  enUS,
  es,
  fr,
  pl,
  hu,
  tr,
  ru,
  it,
  be,
  zhCN,
} from "date-fns/locale";
=======
import { ptBR, enUS, es, fr, pl, hu, tr, ru, it, be, da } from "date-fns/locale";
>>>>>>> 9671af12
import { useTranslation } from "react-i18next";

export function useDate() {
  const { i18n } = useTranslation();

  const { language } = i18n;

  const getDateLocale = () => {
    if (language.startsWith("pt")) return ptBR;
    if (language.startsWith("es")) return es;
    if (language.startsWith("fr")) return fr;
    if (language.startsWith("hu")) return hu;
    if (language.startsWith("pl")) return pl;
    if (language.startsWith("tr")) return tr;
    if (language.startsWith("ru")) return ru;
    if (language.startsWith("it")) return it;
    if (language.startsWith("be")) return be;
<<<<<<< HEAD
    if (language.startsWith("zh")) return zhCN;
=======
    if (language.startsWith("da")) return da;
>>>>>>> 9671af12

    return enUS;
  };

  return {
    formatDistance: (
      date: string | number | Date,
      baseDate: string | number | Date,
      options?: FormatDistanceOptions
    ) => {
      try {
        return formatDistance(date, baseDate, {
          ...options,
          locale: getDateLocale(),
        });
      } catch (err) {
        return "";
      }
    },
  };
}<|MERGE_RESOLUTION|>--- conflicted
+++ resolved
@@ -1,6 +1,6 @@
 import { formatDistance } from "date-fns";
 import type { FormatDistanceOptions } from "date-fns";
-<<<<<<< HEAD
+
 import {
   ptBR,
   enUS,
@@ -13,10 +13,9 @@
   it,
   be,
   zhCN,
+  da
 } from "date-fns/locale";
-=======
-import { ptBR, enUS, es, fr, pl, hu, tr, ru, it, be, da } from "date-fns/locale";
->>>>>>> 9671af12
+
 import { useTranslation } from "react-i18next";
 
 export function useDate() {
@@ -34,11 +33,8 @@
     if (language.startsWith("ru")) return ru;
     if (language.startsWith("it")) return it;
     if (language.startsWith("be")) return be;
-<<<<<<< HEAD
     if (language.startsWith("zh")) return zhCN;
-=======
     if (language.startsWith("da")) return da;
->>>>>>> 9671af12
 
     return enUS;
   };
