import { useTranslation } from "react-i18next";
import { useEffect, useMemo, useRef, useState } from "react";
import { useLocation, useNavigate } from "react-router-dom";
import { ArrowLeftIcon, SearchIcon, XIcon } from "@primer/octicons-react";

import { useAppDispatch, useAppSelector } from "@renderer/hooks";

<<<<<<< HEAD
import "./header.scss";

import { clearSearch } from "@renderer/features";
import { AutoUpdateSubHeader } from "./auto-update-sub-header";
import cn from "classnames";

export interface HeaderProps {
  onSearch: (query: string) => void;
  onClear: () => void;
  search?: string;
}
=======
import * as styles from "./header.css";
import { AutoUpdateSubHeader } from "./auto-update-sub-header";
import { setFilters } from "@renderer/features";
>>>>>>> d4be5b8c

const pathTitle: Record<string, string> = {
  "/": "home",
  "/catalogue": "catalogue",
  "/downloads": "downloads",
  "/settings": "settings",
};

export function Header() {
  const inputRef = useRef<HTMLInputElement>(null);

  const navigate = useNavigate();
  const location = useLocation();

  const { headerTitle, draggingDisabled } = useAppSelector(
    (state) => state.window
  );

  const searchValue = useAppSelector(
    (state) => state.catalogueSearch.filters.title
  );

  const dispatch = useAppDispatch();

  const [isFocused, setIsFocused] = useState(false);

  const { t } = useTranslation("header");

  const title = useMemo(() => {
    if (location.pathname.startsWith("/game")) return headerTitle;
    if (location.pathname.startsWith("/achievements")) return headerTitle;
    if (location.pathname.startsWith("/profile")) return headerTitle;
    if (location.pathname.startsWith("/search")) return t("search_results");

    return t(pathTitle[location.pathname]);
  }, [location.pathname, headerTitle, t]);

  const focusInput = () => {
    setIsFocused(true);
    inputRef.current?.focus();
  };

  const handleBlur = () => {
    setIsFocused(false);
  };

  const handleBackButtonClick = () => {
    navigate(-1);
  };

  const handleSearch = (value: string) => {
    dispatch(setFilters({ title: value }));

    if (!location.pathname.startsWith("/catalogue")) {
      navigate("/catalogue");
    }
  };

  useEffect(() => {
    if (!location.pathname.startsWith("/catalogue") && searchValue) {
      dispatch(setFilters({ title: "" }));
    }
  }, [location.pathname, searchValue, dispatch]);

  return (
    <>
      <header
        className={cn("header", {
          "header--dragging-disabled": draggingDisabled,
          "header--is-windows": window.electron.platform === "win32",
        })}
      >
        <section className="header__section" style={{ flex: 1 }}>
          <button
            type="button"
            className={cn("header__back-button", {
              "header__back-button--enabled": location.key !== "default",
            })}
            onClick={handleBackButtonClick}
            disabled={location.key === "default"}
          >
            <ArrowLeftIcon />
          </button>

          <h3
            className={cn("header__title", {
              "header__title--has-back-button": location.key !== "default",
            })}
          >
            {title}
          </h3>
        </section>

        <section className="header__section">
          <div
            className={cn("header__search", {
              "header__search--focused": isFocused,
            })}
          >
            <button
              type="button"
              className="header__action-button"
              onClick={focusInput}
            >
              <SearchIcon />
            </button>

            <input
              ref={inputRef}
              type="text"
              name="search"
              placeholder={t("search")}
<<<<<<< HEAD
              value={search}
              className="header__search-input"
              onChange={(event) => onSearch(event.target.value)}
=======
              value={searchValue}
              className={styles.searchInput}
              onChange={(event) => handleSearch(event.target.value)}
>>>>>>> d4be5b8c
              onFocus={() => setIsFocused(true)}
              onBlur={handleBlur}
            />

            {searchValue && (
              <button
                type="button"
<<<<<<< HEAD
                onClick={onClear}
                className="header__action-button"
=======
                onClick={() => dispatch(setFilters({ title: "" }))}
                className={styles.actionButton}
>>>>>>> d4be5b8c
              >
                <XIcon />
              </button>
            )}
          </div>
        </section>
      </header>
      <AutoUpdateSubHeader />
    </>
  );
}<|MERGE_RESOLUTION|>--- conflicted
+++ resolved
@@ -5,23 +5,10 @@
 
 import { useAppDispatch, useAppSelector } from "@renderer/hooks";
 
-<<<<<<< HEAD
 import "./header.scss";
-
-import { clearSearch } from "@renderer/features";
-import { AutoUpdateSubHeader } from "./auto-update-sub-header";
-import cn from "classnames";
-
-export interface HeaderProps {
-  onSearch: (query: string) => void;
-  onClear: () => void;
-  search?: string;
-}
-=======
-import * as styles from "./header.css";
 import { AutoUpdateSubHeader } from "./auto-update-sub-header";
 import { setFilters } from "@renderer/features";
->>>>>>> d4be5b8c
+import cn from "classnames";
 
 const pathTitle: Record<string, string> = {
   "/": "home",
@@ -134,15 +121,9 @@
               type="text"
               name="search"
               placeholder={t("search")}
-<<<<<<< HEAD
-              value={search}
+              value={searchValue}
               className="header__search-input"
-              onChange={(event) => onSearch(event.target.value)}
-=======
-              value={searchValue}
-              className={styles.searchInput}
               onChange={(event) => handleSearch(event.target.value)}
->>>>>>> d4be5b8c
               onFocus={() => setIsFocused(true)}
               onBlur={handleBlur}
             />
@@ -150,13 +131,8 @@
             {searchValue && (
               <button
                 type="button"
-<<<<<<< HEAD
-                onClick={onClear}
+                onClick={() => dispatch(setFilters({ title: "" }))}
                 className="header__action-button"
-=======
-                onClick={() => dispatch(setFilters({ title: "" }))}
-                className={styles.actionButton}
->>>>>>> d4be5b8c
               >
                 <XIcon />
               </button>
