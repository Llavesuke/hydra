--- conflicted
+++ resolved
@@ -60,22 +60,21 @@
           "sidebar__menu-item--muted": game.download?.status === "removed",
         })}
       >
-<<<<<<< HEAD
         <button
           type="button"
           className="sidebar__menu-item-button"
           onClick={(event) => handleSidebarGameClick(event, game)}
           onContextMenu={handleContextMenu}
         >
-          {game.iconUrl ? (
+          {sidebarIcon ? (
             <img
               className="sidebar__game-icon"
-              src={game.iconUrl}
+              src={sidebarIcon}
               alt={game.title}
               loading="lazy"
             />
           ) : (
-            <SteamLogo className="sidebar__game-icon" />
+            getFallbackIcon()
           )}
 
           <span className="sidebar__menu-item-button-label">
@@ -91,23 +90,5 @@
         onClose={handleCloseContextMenu}
       />
     </>
-=======
-        {sidebarIcon ? (
-          <img
-            className="sidebar__game-icon"
-            src={sidebarIcon}
-            alt={game.title}
-            loading="lazy"
-          />
-        ) : (
-          getFallbackIcon()
-        )}
-
-        <span className="sidebar__menu-item-button-label">
-          {getGameTitle(game)}
-        </span>
-      </button>
-    </li>
->>>>>>> 88ed335f
   );
 }