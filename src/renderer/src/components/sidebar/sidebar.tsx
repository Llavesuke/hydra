--- conflicted
+++ resolved
@@ -14,10 +14,7 @@
 import XLogo from "@renderer/assets/x-icon.svg?react";
 
 import * as styles from "./sidebar.css";
-<<<<<<< HEAD
 import { GameStatus } from "@globals";
-=======
->>>>>>> c44fb156
 
 const SIDEBAR_MIN_WIDTH = 200;
 const SIDEBAR_INITIAL_WIDTH = 250;
