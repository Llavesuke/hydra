import { useEffect, useMemo, useRef, useState } from "react";
import { useTranslation } from "react-i18next";
import { useLocation, useNavigate } from "react-router-dom";

import type { LibraryGame } from "@types";

import { TextField } from "@renderer/components";
import {
  useDownload,
  useLibrary,
  useToast,
  useUserDetails,
} from "@renderer/hooks";

import { routes } from "./routes";

import "./sidebar.scss";

import { buildGameDetailsPath } from "@renderer/helpers";

import SteamLogo from "@renderer/assets/steam-logo.svg?react";
import { SidebarProfile } from "./sidebar-profile";
import { sortBy } from "lodash-es";
import cn from "classnames";
import { CommentDiscussionIcon } from "@primer/octicons-react";

const SIDEBAR_MIN_WIDTH = 200;
const SIDEBAR_INITIAL_WIDTH = 250;
const SIDEBAR_MAX_WIDTH = 450;

const initialSidebarWidth = window.localStorage.getItem("sidebarWidth");

export function Sidebar() {
  const filterRef = useRef<HTMLInputElement>(null);

  const { t } = useTranslation("sidebar");
  const { library, updateLibrary } = useLibrary();
  const navigate = useNavigate();

  const [filteredLibrary, setFilteredLibrary] = useState<LibraryGame[]>([]);

  const [isResizing, setIsResizing] = useState(false);
  const [sidebarWidth, setSidebarWidth] = useState(
    initialSidebarWidth ? Number(initialSidebarWidth) : SIDEBAR_INITIAL_WIDTH
  );

  const location = useLocation();

  const sortedLibrary = useMemo(() => {
    return sortBy(library, (game) => game.title);
  }, [library]);

  const { hasActiveSubscription } = useUserDetails();

  const { lastPacket, progress } = useDownload();

  const { showWarningToast } = useToast();

  useEffect(() => {
    updateLibrary();
  }, [lastPacket?.game.id, updateLibrary]);

  const sidebarRef = useRef<HTMLElement>(null);

  const cursorPos = useRef({ x: 0 });
  const sidebarInitialWidth = useRef(0);

  const handleMouseDown: React.MouseEventHandler<HTMLButtonElement> = (
    event
  ) => {
    setIsResizing(true);
    cursorPos.current.x = event.screenX;
    sidebarInitialWidth.current =
      sidebarRef.current?.clientWidth || SIDEBAR_INITIAL_WIDTH;
  };

  const handleFilter: React.ChangeEventHandler<HTMLInputElement> = (event) => {
    setFilteredLibrary(
      sortedLibrary.filter((game) =>
        game.title
          .toLowerCase()
          .includes(event.target.value.toLocaleLowerCase())
      )
    );
  };

  useEffect(() => {
    setFilteredLibrary(sortedLibrary);

    if (filterRef.current) {
      filterRef.current.value = "";
    }
  }, [sortedLibrary]);

  useEffect(() => {
    window.onmousemove = (event: MouseEvent) => {
      if (isResizing) {
        const cursorXDelta = event.screenX - cursorPos.current.x;
        const newWidth = Math.max(
          SIDEBAR_MIN_WIDTH,
          Math.min(
            sidebarInitialWidth.current + cursorXDelta,
            SIDEBAR_MAX_WIDTH
          )
        );

        setSidebarWidth(newWidth);
        window.localStorage.setItem("sidebarWidth", String(newWidth));
      }
    };

    window.onmouseup = () => {
      if (isResizing) setIsResizing(false);
    };

    return () => {
      window.onmouseup = null;
      window.onmousemove = null;
    };
  }, [isResizing]);

  const getGameTitle = (game: LibraryGame) => {
    if (lastPacket?.game.id === game.id) {
      return t("downloading", {
        title: game.title,
        percentage: progress,
      });
    }

    if (game.downloadQueue !== null) {
      return t("queued", { title: game.title });
    }

    if (game.status === "paused") return t("paused", { title: game.title });

    return game.title;
  };

  const handleSidebarItemClick = (path: string) => {
    if (path !== location.pathname) {
      navigate(path);
    }
  };

  const handleSidebarGameClick = (
    event: React.MouseEvent,
    game: LibraryGame
  ) => {
    const path = buildGameDetailsPath({
      ...game,
      objectId: game.objectID,
    });
    if (path !== location.pathname) {
      navigate(path);
    }

    if (event.detail === 2) {
      if (game.executablePath) {
        window.electron.openGame(game.id, game.executablePath);
      } else {
        showWarningToast(t("game_has_no_executable"));
      }
    }
  };

  return (
    <aside
      ref={sidebarRef}
      className={cn("sidebar", {
        "sidebar--resizing": isResizing,
        "sidebar--darwin": window.electron.platform === "darwin",
      })}
      style={{
        width: sidebarWidth,
        minWidth: sidebarWidth,
        maxWidth: sidebarWidth,
      }}
    >
      <div
        style={{ display: "flex", flexDirection: "column", overflow: "hidden" }}
      >
        <SidebarProfile />

        <div className="sidebar__content">
          <section className="sidebar__section">
            <ul className="sidebar__menu">
              {routes.map(({ nameKey, path, render }) => (
                <li
                  key={nameKey}
                  className={cn("sidebar__menu-item", {
                    "sidebar__menu-item--active": location.pathname === path,
                  })}
                >
                  <button
                    type="button"
                    className="sidebar__menu-item-button"
                    onClick={() => handleSidebarItemClick(path)}
                  >
                    {render()}
                    <span>{t(nameKey)}</span>
                  </button>
                </li>
              ))}
            </ul>
          </section>

          <section className="sidebar__section">
            <small className="sidebar__section-title">{t("my_library")}</small>

            <TextField
              ref={filterRef}
              placeholder={t("filter")}
              onChange={handleFilter}
              theme="dark"
            />

            <ul className="sidebar__menu">
              {filteredLibrary.map((game) => (
                <li
                  key={game.id}
                  className={cn("sidebar__menu-item", {
                    "sidebar__menu-item--active":
                      location.pathname ===
                      `/game/${game.shop}/${game.objectID}`,
                    "sidebar__menu-item--muted": game.status === "removed",
                  })}
                >
                  <button
                    type="button"
                    className="sidebar__menu-item-button"
                    onClick={(event) => handleSidebarGameClick(event, game)}
                  >
                    {game.iconUrl ? (
                      <img
                        className="sidebar__game-icon"
                        src={game.iconUrl}
                        alt={game.title}
                        loading="lazy"
                      />
                    ) : (
                      <SteamLogo className="sidebar__game-icon" />
                    )}

                    <span className="sidebar__menu-item-button-label">
                      {getGameTitle(game)}
                    </span>
                  </button>
                </li>
              ))}
            </ul>
          </section>
        </div>
      </div>

      {hasActiveSubscription && (
<<<<<<< HEAD
        <button type="button" className="sidebar__help-button" onClick={show}>
          <div className="sidebar__help-button-icon">
=======
        <button
          type="button"
          className={styles.helpButton}
          data-open-support-chat
        >
          <div className={styles.helpButtonIcon}>
>>>>>>> ff917b7e
            <CommentDiscussionIcon size={14} />
          </div>
          <span>{t("need_help")}</span>
        </button>
      )}

      <button
        type="button"
        className="sidebar__handle"
        onMouseDown={handleMouseDown}
      />
    </aside>
  );
}<|MERGE_RESOLUTION|>--- conflicted
+++ resolved
@@ -253,17 +253,12 @@
       </div>
 
       {hasActiveSubscription && (
-<<<<<<< HEAD
-        <button type="button" className="sidebar__help-button" onClick={show}>
-          <div className="sidebar__help-button-icon">
-=======
         <button
           type="button"
-          className={styles.helpButton}
+          className="sidebar__help-button"
           data-open-support-chat
         >
-          <div className={styles.helpButtonIcon}>
->>>>>>> ff917b7e
+          <div className="sidebar__help-button-icon">
             <CommentDiscussionIcon size={14} />
           </div>
           <span>{t("need_help")}</span>
