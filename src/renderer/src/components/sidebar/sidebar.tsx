--- conflicted
+++ resolved
@@ -221,21 +221,13 @@
             <ul className="sidebar__menu">
               {filteredLibrary.map((game) => (
                 <li
-<<<<<<< HEAD
-                  key={`${game.shop}-${game.objectId}`}
-                  className={styles.menuItem({
-                    active:
-                      location.pathname ===
-                      `/game/${game.shop}/${game.objectId}`,
-                    muted: game.download?.status === "removed",
-=======
                   key={game.id}
                   className={cn("sidebar__menu-item", {
                     "sidebar__menu-item--active":
                       location.pathname ===
-                      `/game/${game.shop}/${game.objectID}`,
-                    "sidebar__menu-item--muted": game.status === "removed",
->>>>>>> 36bd588d
+                      `/game/${game.shop}/${game.objectId}`,
+                    "sidebar__menu-item--muted":
+                      game.download?.status === "removed",
                   })}
                 >
                   <button
