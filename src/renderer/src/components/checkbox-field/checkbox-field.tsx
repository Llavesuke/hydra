--- conflicted
+++ resolved
@@ -14,13 +14,8 @@
   const id = useId();
 
   return (
-<<<<<<< HEAD
     <div className="checkbox-field">
-      <div className="checkbox-field__checkbox">
-=======
-    <div className={styles.checkboxField}>
-      <div className={styles.checkbox({ checked: props.checked })}>
->>>>>>> d4be5b8c
+      <div className={`checkbox-field__checkbox ${props.checked ? 'checked' : ''}`}>
         <input
           id={id}
           type="checkbox"
