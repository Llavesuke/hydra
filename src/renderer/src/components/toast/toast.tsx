--- conflicted
+++ resolved
@@ -87,34 +87,7 @@
       })}
     >
       <div className="toast__content">
-<<<<<<< HEAD
         <div className="toast__message-container">
-          {type === "success" && (
-            <CheckCircleFillIcon className="toast__success-icon" />
-          )}
-
-          {type === "error" && (
-            <XCircleFillIcon className="toast__error-icon" />
-          )}
-
-          {type === "warning" && <AlertIcon className="toast__warning-icon" />}
-          <span className="toast__message">{message}</span>
-        </div>
-
-        <button
-          type="button"
-          className="toast__close-button"
-          onClick={startAnimateClosing}
-          aria-label="Close toast"
-=======
-        <div
-          style={{
-            display: "flex",
-            gap: `8px`,
-            flexDirection: "column",
-          }}
->>>>>>> a22be440
-        >
           <div
             style={{
               display: "flex",
