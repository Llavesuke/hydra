@use "../../scss/globals.scss";

.library {
  width: 100%;
  height: 100%;
  display: flex;
  flex-direction: column;
  gap: calc(globals.$spacing-unit * 2);
  overflow: hidden;

  &__utility-bar {
    display: flex;
    gap: calc(globals.$spacing-unit * 2);
    align-items: center;
    justify-content: space-between;
    padding: calc(globals.$spacing-unit * 2);
    background-color: globals.$dark-background-color;
    border-radius: 4px;
    border: 1px solid globals.$border-color;
    margin: calc(globals.$spacing-unit * 2) calc(globals.$spacing-unit * 2) 0;

    @media (max-width: 768px) {
      flex-direction: column;
      gap: globals.$spacing-unit;
    }
  }

  &__search-wrapper {
    display: flex;
    align-items: center;
    gap: globals.$spacing-unit;
    flex: 1;
    background-color: globals.$background-color;
    border-radius: 4px;
    padding: calc(globals.$spacing-unit * 1.5);
    border: 1px solid globals.$border-color;
    transition: border-color 0.2s ease;

    &:focus-within {
      border-color: globals.$brand-teal;
    }

    svg {
      color: globals.$body-color;
      min-width: 16px;
    }

    @media (max-width: 768px) {
      width: 100%;
    }
  }

  &__search-input {
    flex: 1;
    background: none;
    border: none;
    outline: none;
    color: globals.$muted-color;
    font-size: globals.$body-font-size;

    &::placeholder {
      color: globals.$body-color;
    }
  }

  &__clear-search {
    background: none;
    border: none;
    padding: 0;
    color: globals.$body-color;
    cursor: pointer;
    display: flex;
    align-items: center;
    justify-content: center;
    transition: color 0.2s ease;

    &:hover {
      color: globals.$brand-teal;
    }

    svg {
      min-width: 16px;
    }
  }

  &__utility-actions {
    display: flex;
    gap: globals.$spacing-unit;

    @media (max-width: 768px) {
      width: 100%;
      justify-content: stretch;
    }
  }

<<<<<<< HEAD
  &__collection-selector {
    display: flex;
    align-items: center;
  }

  &__collection-select {
    padding: calc(globals.$spacing-unit * 1.5) calc(globals.$spacing-unit * 2);
    background-color: globals.$background-color;
    border: 1px solid globals.$border-color;
    border-radius: 4px;
    color: globals.$muted-color;
    cursor: pointer;
    transition: all ease 0.2s;
    font-size: globals.$body-font-size;
    min-width: 150px;

    &:hover {
      background-color: rgba(255, 255, 255, 0.05);
      border-color: globals.$brand-teal;
    }

    &:focus {
      outline: none;
      border-color: globals.$brand-teal;
    }

    option {
      background-color: globals.$dark-background-color;
      color: globals.$muted-color;
    }
=======
  &__filter-group {
    position: relative;
>>>>>>> 232d1fb7
  }

  &__utility-button {
    display: flex;
    align-items: center;
    gap: globals.$spacing-unit;
    padding: calc(globals.$spacing-unit * 1.5) calc(globals.$spacing-unit * 2);
    background-color: globals.$background-color;
    border: 1px solid globals.$border-color;
    border-radius: 4px;
    color: globals.$muted-color;
    cursor: pointer;
    transition: all ease 0.2s;
    font-size: globals.$body-font-size;
    white-space: nowrap;

    &:hover {
      background-color: rgba(255, 255, 255, 0.05);
      border-color: globals.$brand-teal;
    }

    &:active {
      opacity: globals.$active-opacity;
    }

    &--active {
      background-color: rgba(22, 177, 149, 0.15);
      border-color: globals.$brand-teal;
      color: globals.$brand-teal;
    }

    svg {
      min-width: 16px;
    }

    @media (max-width: 768px) {
      flex: 1;
      justify-content: center;
    }
  }

  &__dropdown-menu {
    position: absolute;
    top: calc(100% + 8px);
    right: 0;
    min-width: 200px;
    max-width: 300px;
    background-color: globals.$dark-background-color;
    border: 1px solid globals.$border-color;
    border-radius: 4px;
    box-shadow: 0 4px 12px rgba(0, 0, 0, 0.5);
    z-index: 1000;
    padding: calc(globals.$spacing-unit * 0.5);

    &--scrollable {
      max-height: 400px;
      overflow-y: auto;

      &::-webkit-scrollbar {
        width: 6px;
      }

      &::-webkit-scrollbar-track {
        background: globals.$background-color;
      }

      &::-webkit-scrollbar-thumb {
        background: globals.$border-color;
        border-radius: 3px;

        &:hover {
          background: rgba(255, 255, 255, 0.2);
        }
      }
    }
  }

  &__menu-item {
    width: 100%;
    display: flex;
    align-items: center;
    gap: globals.$spacing-unit;
    padding: calc(globals.$spacing-unit * 1.25) calc(globals.$spacing-unit * 1.5);
    background: none;
    border: none;
    border-radius: 4px;
    color: globals.$muted-color;
    font-size: globals.$body-font-size;
    cursor: pointer;
    transition: all ease 0.2s;
    text-align: left;

    &:hover:not(&--disabled) {
      background-color: rgba(255, 255, 255, 0.05);
    }

    &--active {
      color: globals.$brand-teal;
      background-color: rgba(22, 177, 149, 0.1);
    }

    &--clear {
      color: globals.$brand-teal;
    }

    &--checkbox {
      padding-left: calc(globals.$spacing-unit * 1);
    }

    &--disabled {
      cursor: default;
      opacity: 0.5;
    }

    svg {
      min-width: 14px;
    }
  }

  &__menu-divider {
    height: 1px;
    background-color: globals.$border-color;
    margin: calc(globals.$spacing-unit * 0.5) 0;
  }

  &__checkbox {
    display: inline-flex;
    align-items: center;
    justify-content: center;
    width: 18px;
    height: 18px;
    border: 1px solid globals.$border-color;
    border-radius: 3px;
    font-size: 12px;
    color: globals.$brand-teal;
    flex-shrink: 0;
  }

  &__quick-filters {
    display: flex;
    align-items: center;
    gap: globals.$spacing-unit;
    padding: 0 calc(globals.$spacing-unit * 2);
    flex-wrap: wrap;
  }

  &__quick-filters-label {
    color: globals.$body-color;
    font-size: globals.$body-font-size;
    font-weight: 500;
  }

  &__chip {
    display: flex;
    align-items: center;
    gap: calc(globals.$spacing-unit * 0.5);
    padding: calc(globals.$spacing-unit * 0.75) calc(globals.$spacing-unit * 1.5);
    background-color: rgba(255, 255, 255, 0.05);
    border: 1px solid globals.$border-color;
    border-radius: 20px;
    color: globals.$muted-color;
    font-size: calc(globals.$body-font-size * 0.875);
    cursor: pointer;
    transition: all ease 0.2s;
    white-space: nowrap;

    &:hover {
      background-color: rgba(255, 255, 255, 0.1);
      border-color: globals.$brand-teal;
    }

    &--active {
      background-color: rgba(22, 177, 149, 0.2);
      border-color: globals.$brand-teal;
      color: globals.$brand-teal;
    }

    &--clear {
      background-color: rgba(255, 77, 77, 0.1);
      border-color: rgba(255, 77, 77, 0.3);
      color: #ff6b6b;

      &:hover {
        background-color: rgba(255, 77, 77, 0.15);
        border-color: #ff6b6b;
      }
    }

    svg {
      min-width: 14px;
    }
  }

  &__news-section {
    min-height: 0;
    padding: 0 calc(globals.$spacing-unit * 2);
  }

  &__content {
    flex: 1;
    overflow: hidden;
    padding: 0 calc(globals.$spacing-unit * 2) calc(globals.$spacing-unit * 2);
    display: flex;
    flex-direction: column;
  }

  &__list-container {
    flex: 1;
    overflow: hidden;
    position: relative;
    min-height: 0;
  }

  &__virtual-list {
    height: 100%;
    overflow-y: auto;

    &::-webkit-scrollbar {
      width: 8px;
    }

    &::-webkit-scrollbar-track {
      background: globals.$dark-background-color;
    }

    &::-webkit-scrollbar-thumb {
      background: globals.$border-color;
      border-radius: 4px;

      &:hover {
        background: rgba(255, 255, 255, 0.2);
      }
    }
  }

  &__grid {
    display: grid;
    grid-template-columns: repeat(1, 1fr);
    gap: calc(globals.$spacing-unit * 2);

    @media (min-width: 768px) {
      grid-template-columns: repeat(2, 1fr);
    }

    @media (min-width: 1250px) {
      grid-template-columns: repeat(3, 1fr);
    }

    @media (min-width: 1600px) {
      grid-template-columns: repeat(4, 1fr);
    }
  }

  &__grid-row {
    display: grid;
    gap: calc(globals.$spacing-unit * 2);
    padding-bottom: calc(globals.$spacing-unit * 2);
  }

  &__grid-placeholder {
    visibility: hidden;
  }

  &__skeleton {
    width: 100%;
    height: 320px;
    box-shadow: 0px 0px 15px 0px #000000;
    overflow: hidden;
    border-radius: 4px;
    border: solid 1px globals.$border-color;
  }

  &__empty-state {
    display: flex;
    flex-direction: column;
    align-items: center;
    justify-content: center;
    height: 100%;
    gap: globals.$spacing-unit;
    color: globals.$body-color;
    text-align: center;
    padding: calc(globals.$spacing-unit * 4);

    h2 {
      font-size: 24px;
      color: globals.$muted-color;
      margin: 0;
    }

    p {
      font-size: globals.$body-font-size;
      margin: 0;
    }
  }
}<|MERGE_RESOLUTION|>--- conflicted
+++ resolved
@@ -93,41 +93,8 @@
     }
   }
 
-<<<<<<< HEAD
-  &__collection-selector {
-    display: flex;
-    align-items: center;
-  }
-
-  &__collection-select {
-    padding: calc(globals.$spacing-unit * 1.5) calc(globals.$spacing-unit * 2);
-    background-color: globals.$background-color;
-    border: 1px solid globals.$border-color;
-    border-radius: 4px;
-    color: globals.$muted-color;
-    cursor: pointer;
-    transition: all ease 0.2s;
-    font-size: globals.$body-font-size;
-    min-width: 150px;
-
-    &:hover {
-      background-color: rgba(255, 255, 255, 0.05);
-      border-color: globals.$brand-teal;
-    }
-
-    &:focus {
-      outline: none;
-      border-color: globals.$brand-teal;
-    }
-
-    option {
-      background-color: globals.$dark-background-color;
-      color: globals.$muted-color;
-    }
-=======
   &__filter-group {
     position: relative;
->>>>>>> 232d1fb7
   }
 
   &__utility-button {
