import { useCallback, useEffect, useMemo, useRef, useState } from "react";
import { useTranslation } from "react-i18next";
import { useNavigate } from "react-router-dom";
import Skeleton, { SkeletonTheme } from "react-loading-skeleton";
import VirtualList from "rc-virtual-list";
<<<<<<< HEAD
import { SearchIcon, StackIcon, PlusIcon } from "@primer/octicons-react";

import { GameCard } from "@renderer/components";
import { useLibrary, useCollections } from "@renderer/hooks";
=======
import {
  SearchIcon,
  FilterIcon,
  XIcon,
  ChevronDownIcon,
} from "@primer/octicons-react";

import { LibraryGameCard } from "@renderer/components";
import { useLibrary } from "@renderer/hooks";
import { useAppDispatch, useAppSelector } from "@renderer/hooks/redux";
import {
  setSearchText,
  toggleCategory,
  clearCategories,
  setSortBy,
  toggleQuickFilter,
  clearLibraryFilters,
  selectFilteredAndSortedGames,
  selectAvailableCategories,
  type SortBy,
  type QuickFilter,
} from "@renderer/features";
>>>>>>> 232d1fb7
import { buildGameDetailsPath } from "@renderer/helpers";
import type { LibraryGame } from "@types";
import { CreateCollectionModal } from "./modals/create-collection-modal";
import { ManageCollectionsModal } from "./modals/manage-collections-modal";

import "./library.scss";

const CARD_HEIGHT = 320;
const CARD_GAP = 16;
const ROW_HEIGHT = CARD_HEIGHT + CARD_GAP;

interface LibraryRow {
  key: string;
  items: LibraryGame[];
  columnCount: number;
}

export default function Library() {
  const { t } = useTranslation("library");
  const navigate = useNavigate();
  const dispatch = useAppDispatch();
  const { library, updateLibrary } = useLibrary();
  const { collections, loadCollections } = useCollections();

  const listContainerRef = useRef<HTMLDivElement>(null);
  const searchInputRef = useRef<HTMLInputElement>(null);
  const debounceTimerRef = useRef<NodeJS.Timeout | null>(null);

<<<<<<< HEAD
  const [searchQuery, setSearchQuery] = useState("");
  const [selectedCollectionId, setSelectedCollectionId] = useState<
    string | null
  >(null);
=======
  const [localSearchText, setLocalSearchText] = useState("");
  const [showCategoryMenu, setShowCategoryMenu] = useState(false);
  const [showSortMenu, setShowSortMenu] = useState(false);
>>>>>>> 232d1fb7
  const [isLoading, setIsLoading] = useState(true);
  const [isLoadingCategories, setIsLoadingCategories] = useState(false);
  const [listSize, setListSize] = useState({ width: 0, height: 0 });
  const [showCreateModal, setShowCreateModal] = useState(false);
  const [showManageModal, setShowManageModal] = useState(false);

  const categoryMenuRef = useRef<HTMLDivElement>(null);
  const sortMenuRef = useRef<HTMLDivElement>(null);

  const filteredLibrary = useAppSelector(selectFilteredAndSortedGames);
  const availableCategories = useAppSelector(selectAvailableCategories);
  const selectedCategories = useAppSelector(
    (state) => state.libraryFilters.selectedCategories
  );
  const sortBy = useAppSelector((state) => state.libraryFilters.sortBy);
  const activeQuickFilters = useAppSelector(
    (state) => state.libraryFilters.activeQuickFilters
  );

  const getColumnsCount = useCallback((width: number) => {
    if (width >= 1600) return 4;
    if (width >= 1250) return 3;
    if (width >= 768) return 2;
    return 1;
  }, []);

  useEffect(() => {
    const element = listContainerRef.current;
    if (!element) return;

    const updateSize = () => {
      setListSize({
        width: element.clientWidth,
        height: element.clientHeight,
      });
    };

    updateSize();

    if (typeof ResizeObserver === "undefined") {
      window.addEventListener("resize", updateSize);
      return () => window.removeEventListener("resize", updateSize);
    }

    const observer = new ResizeObserver(() => {
      updateSize();
    });

    observer.observe(element);

    return () => observer.disconnect();
  }, []);

  useEffect(() => {
    setIsLoading(true);
    Promise.all([updateLibrary(), loadCollections()]).finally(() => {
      setIsLoading(false);
    });
  }, [updateLibrary, loadCollections]);

  const selectedCollection = useMemo(() => {
    if (!selectedCollectionId) return null;
    return collections.find((c) => c.id === selectedCollectionId) || null;
  }, [selectedCollectionId, collections]);

<<<<<<< HEAD
  const filteredLibrary = useMemo(() => {
    let filtered = library;

    if (selectedCollection) {
      if (selectedCollection.isSmartCollection) {
        if (selectedCollection.id === "favorites") {
          filtered = filtered.filter((game) => game.favorite);
        } else if (selectedCollection.id === "installed") {
          filtered = filtered.filter((game) => game.executablePath);
        }
      } else {
        filtered = filtered.filter((game) =>
          selectedCollection.gameIds.includes(game.id)
        );
      }
    }

    if (searchQuery) {
      filtered = filtered.filter((game) =>
        game.title.toLowerCase().includes(searchQuery.toLowerCase())
      );
    }

    return filtered;
  }, [library, searchQuery, selectedCollection]);
=======
  // Load categories after library is loaded
  useEffect(() => {
    if (library.length > 0 && !isLoadingCategories) {
      setIsLoadingCategories(true);
      const gamesData = library.map((game) => ({
        id: game.id,
        shop: game.shop,
        objectId: game.objectId,
      }));

      window.electron
        .getLibraryCategories(gamesData)
        .then((categoriesMap) => {
          // Update library games with categories
          // This would ideally update the Redux state but for simplicity
          // we'll handle it through a library refresh pattern
          Object.keys(categoriesMap).forEach((gameId) => {
            const game = library.find((g) => g.id === gameId);
            if (game) {
              game.categories = categoriesMap[gameId];
            }
          });
        })
        .catch((err) => {
          console.error("Failed to load categories:", err);
        })
        .finally(() => {
          setIsLoadingCategories(false);
        });
    }
  }, [library.length]);

  useEffect(() => {
    const onFavoriteToggled = () => {
      updateLibrary();
    };

    const onGameRemoved = () => {
      updateLibrary();
    };

    const onFilesRemoved = () => {
      updateLibrary();
    };

    window.addEventListener(
      "hydra:game-favorite-toggled",
      onFavoriteToggled as EventListener
    );
    window.addEventListener(
      "hydra:game-removed-from-library",
      onGameRemoved as EventListener
    );
    window.addEventListener(
      "hydra:game-files-removed",
      onFilesRemoved as EventListener
    );

    return () => {
      window.removeEventListener(
        "hydra:game-favorite-toggled",
        onFavoriteToggled as EventListener
      );
      window.removeEventListener(
        "hydra:game-removed-from-library",
        onGameRemoved as EventListener
      );
      window.removeEventListener(
        "hydra:game-files-removed",
        onFilesRemoved as EventListener
      );
    };
  }, [updateLibrary]);

  // Debounced search
  useEffect(() => {
    if (debounceTimerRef.current) {
      clearTimeout(debounceTimerRef.current);
    }

    debounceTimerRef.current = setTimeout(() => {
      dispatch(setSearchText(localSearchText));
    }, 300);

    return () => {
      if (debounceTimerRef.current) {
        clearTimeout(debounceTimerRef.current);
      }
    };
  }, [localSearchText, dispatch]);

  // Close menus on outside click
  useEffect(() => {
    const handleClickOutside = (event: MouseEvent) => {
      if (
        categoryMenuRef.current &&
        !categoryMenuRef.current.contains(event.target as Node)
      ) {
        setShowCategoryMenu(false);
      }
      if (
        sortMenuRef.current &&
        !sortMenuRef.current.contains(event.target as Node)
      ) {
        setShowSortMenu(false);
      }
    };

    document.addEventListener("mousedown", handleClickOutside);
    return () => document.removeEventListener("mousedown", handleClickOutside);
  }, []);
>>>>>>> 232d1fb7

  const columnCount = useMemo(() => {
    return Math.max(getColumnsCount(listSize.width), 1);
  }, [listSize.width, getColumnsCount]);

  const rows = useMemo<LibraryRow[]>(() => {
    const chunkSize = Math.max(columnCount, 1);
    const chunks: LibraryRow[] = [];

    for (let i = 0; i < filteredLibrary.length; i += chunkSize) {
      const items = filteredLibrary.slice(i, i + chunkSize);
      const key = items.map((game) => game.id).join("-") || `row-${i}`;

      chunks.push({
        key,
        items,
        columnCount: chunkSize,
      });
    }

    return chunks;
  }, [filteredLibrary, columnCount]);

  const handleGameClick = useCallback(
    (game: LibraryGame) => {
      const path = buildGameDetailsPath({
        ...game,
        objectId: game.objectId,
      });
      navigate(path);
    },
    [navigate]
  );

  const handleSearchChange = (event: React.ChangeEvent<HTMLInputElement>) => {
    setLocalSearchText(event.target.value);
  };

  const handleClearSearch = () => {
    setLocalSearchText("");
    dispatch(setSearchText(""));
    searchInputRef.current?.focus();
  };

  const handleToggleCategory = (category: string) => {
    dispatch(toggleCategory(category));
  };

  const handleClearCategories = () => {
    dispatch(clearCategories());
  };

  const handleSortChange = (newSortBy: SortBy) => {
    dispatch(setSortBy(newSortBy));
    setShowSortMenu(false);
  };

<<<<<<< HEAD
  const handleCollectionSelect = useCallback((collectionId: string | null) => {
    setSelectedCollectionId(collectionId);
  }, []);

  const handleCreateCollection = useCallback(() => {
    setShowCreateModal(true);
  }, []);

  const handleManageCollections = useCallback(() => {
    setShowManageModal(true);
  }, []);

  const handleCollectionCreated = useCallback(() => {
    loadCollections();
  }, [loadCollections]);
=======
  const handleQuickFilterToggle = (filter: QuickFilter) => {
    dispatch(toggleQuickFilter(filter));
  };

  const handleClearAllFilters = () => {
    setLocalSearchText("");
    dispatch(clearLibraryFilters());
  };
>>>>>>> 232d1fb7

  const renderRow = (row: LibraryRow) => (
    <div
      className="library__grid-row"
      style={{
        gridTemplateColumns: `repeat(${row.columnCount}, minmax(0, 1fr))`,
      }}
    >
      {row.items.map((game) => (
        <LibraryGameCard
          key={game.id}
          game={game}
          onNavigate={() => handleGameClick(game)}
        />
      ))}
      {row.items.length < row.columnCount &&
        Array.from({ length: row.columnCount - row.items.length }).map(
          (_, index) => (
            <div
              key={`placeholder-${row.key}-${index}`}
              className="library__grid-placeholder"
            />
          )
        )}
    </div>
  );

  const hasActiveFilters =
    localSearchText ||
    selectedCategories.length > 0 ||
    activeQuickFilters.length > 0;

  const isEmpty = !isLoading && filteredLibrary.length === 0;
  const virtualListHeight = listSize.height || 600;

  return (
    <SkeletonTheme baseColor="#1c1c1c" highlightColor="#444">
      <section className="library">
        <div className="library__utility-bar">
          <div className="library__search-wrapper">
            <SearchIcon size={16} />
            <input
              ref={searchInputRef}
              type="text"
              className="library__search-input"
              placeholder={t("search_placeholder")}
              value={localSearchText}
              onChange={handleSearchChange}
            />
            {localSearchText && (
              <button
                type="button"
                className="library__clear-search"
                onClick={handleClearSearch}
                aria-label="Clear search"
              >
                <XIcon size={16} />
              </button>
            )}
          </div>

          <div className="library__utility-actions">
<<<<<<< HEAD
            <div className="library__collection-selector">
              <select
                value={selectedCollectionId || "all"}
                onChange={(e) =>
                  handleCollectionSelect(
                    e.target.value === "all" ? null : e.target.value
                  )
                }
                className="library__collection-select"
              >
                <option value="all">{t("all_games")}</option>
                <option value="favorites">{t("favorites")}</option>
                <option value="installed">{t("installed")}</option>
                {collections
                  .filter((c) => !c.isSmartCollection)
                  .map((collection) => (
                    <option key={collection.id} value={collection.id}>
                      {collection.name}
                    </option>
                  ))}
              </select>
            </div>

            <button
              type="button"
              className="library__utility-button"
              title={t("create_collection")}
              aria-label={t("create_collection")}
              onClick={handleCreateCollection}
            >
              <PlusIcon size={16} />
              <span>{t("create_collection")}</span>
            </button>
=======
            <div className="library__filter-group" ref={sortMenuRef}>
              <button
                type="button"
                className="library__utility-button"
                onClick={() => setShowSortMenu(!showSortMenu)}
                aria-label={t("sort_by")}
              >
                <span>{t("sort_by")}</span>
                <ChevronDownIcon size={16} />
              </button>

              {showSortMenu && (
                <div className="library__dropdown-menu">
                  <button
                    type="button"
                    className={`library__menu-item${sortBy === "default" ? " library__menu-item--active" : ""}`}
                    onClick={() => handleSortChange("default")}
                    title={t("smart_suggestions_tooltip")}
                  >
                    {t("sort_smart")}
                  </button>
                  <button
                    type="button"
                    className={`library__menu-item${sortBy === "title" ? " library__menu-item--active" : ""}`}
                    onClick={() => handleSortChange("title")}
                  >
                    {t("sort_title")}
                  </button>
                  <button
                    type="button"
                    className={`library__menu-item${sortBy === "addedDate" ? " library__menu-item--active" : ""}`}
                    onClick={() => handleSortChange("addedDate")}
                  >
                    {t("sort_added_date")}
                  </button>
                  <button
                    type="button"
                    className={`library__menu-item${sortBy === "recentPlaytime" ? " library__menu-item--active" : ""}`}
                    onClick={() => handleSortChange("recentPlaytime")}
                  >
                    {t("sort_playtime")}
                  </button>
                  <button
                    type="button"
                    className={`library__menu-item${sortBy === "lastPlayed" ? " library__menu-item--active" : ""}`}
                    onClick={() => handleSortChange("lastPlayed")}
                  >
                    {t("sort_last_played")}
                  </button>
                </div>
              )}
            </div>

            <div className="library__filter-group" ref={categoryMenuRef}>
              <button
                type="button"
                className={`library__utility-button${selectedCategories.length > 0 ? " library__utility-button--active" : ""}`}
                onClick={() => setShowCategoryMenu(!showCategoryMenu)}
                aria-label={t("categories")}
              >
                <FilterIcon size={16} />
                <span>
                  {t("categories")}
                  {selectedCategories.length > 0 &&
                    ` (${selectedCategories.length})`}
                </span>
              </button>

              {showCategoryMenu && (
                <div className="library__dropdown-menu library__dropdown-menu--scrollable">
                  {availableCategories.length > 0 ? (
                    <>
                      {selectedCategories.length > 0 && (
                        <>
                          <button
                            type="button"
                            className="library__menu-item library__menu-item--clear"
                            onClick={handleClearCategories}
                          >
                            <XIcon size={14} />
                            {t("clear_filters")}
                          </button>
                          <div className="library__menu-divider" />
                        </>
                      )}
                      {availableCategories.map((category) => (
                        <button
                          key={category}
                          type="button"
                          className={`library__menu-item library__menu-item--checkbox${selectedCategories.includes(category) ? " library__menu-item--active" : ""}`}
                          onClick={() => handleToggleCategory(category)}
                        >
                          <span className="library__checkbox">
                            {selectedCategories.includes(category) && "✓"}
                          </span>
                          {category}
                        </button>
                      ))}
                    </>
                  ) : (
                    <div className="library__menu-item library__menu-item--disabled">
                      {t("no_categories")}
                    </div>
                  )}
                </div>
              )}
            </div>
          </div>
        </div>
>>>>>>> 232d1fb7

        <div className="library__quick-filters">
          <span className="library__quick-filters-label">
            {t("quick_filters")}:
          </span>
          <button
            type="button"
            className={`library__chip${activeQuickFilters.includes("favorites") ? " library__chip--active" : ""}`}
            onClick={() => handleQuickFilterToggle("favorites")}
          >
            {t("filter_favorites")}
          </button>
          <button
            type="button"
            className={`library__chip${activeQuickFilters.includes("installed") ? " library__chip--active" : ""}`}
            onClick={() => handleQuickFilterToggle("installed")}
          >
            {t("filter_installed")}
          </button>
          <button
            type="button"
            className={`library__chip${activeQuickFilters.includes("backlog") ? " library__chip--active" : ""}`}
            onClick={() => handleQuickFilterToggle("backlog")}
          >
            {t("filter_backlog")}
          </button>

          {hasActiveFilters && (
            <button
              type="button"
<<<<<<< HEAD
              className="library__utility-button"
              title={t("manage_collections")}
              aria-label={t("manage_collections")}
              onClick={handleManageCollections}
            >
              <StackIcon size={16} />
              <span>{t("manage_collections")}</span>
=======
              className="library__chip library__chip--clear"
              onClick={handleClearAllFilters}
            >
              <XIcon size={14} />
              {t("clear_filters")}
>>>>>>> 232d1fb7
            </button>
          )}
        </div>

        <div
          className="library__news-section"
          data-library-news-slot
          role="complementary"
          aria-label={t("news")}
        />

        <div className="library__content">
          <div ref={listContainerRef} className="library__list-container">
            {isLoading ? (
              <div className="library__grid">
                {Array.from({ length: 12 }).map((_, index) => (
                  <Skeleton key={index} className="library__skeleton" />
                ))}
              </div>
            ) : isEmpty ? (
              <div className="library__empty-state">
                <h2>{t("empty_title")}</h2>
                <p>{t("empty_description")}</p>
              </div>
            ) : listSize.height > 0 ? (
              <VirtualList
                data={rows}
                height={virtualListHeight}
                itemHeight={ROW_HEIGHT}
                itemKey="key"
                className="library__virtual-list"
              >
                {renderRow}
              </VirtualList>
            ) : null}
          </div>
        </div>

        <CreateCollectionModal
          visible={showCreateModal}
          onClose={() => setShowCreateModal(false)}
          onCollectionCreated={handleCollectionCreated}
        />

        <ManageCollectionsModal
          visible={showManageModal}
          onClose={() => setShowManageModal(false)}
        />
      </section>
    </SkeletonTheme>
  );
}<|MERGE_RESOLUTION|>--- conflicted
+++ resolved
@@ -3,12 +3,6 @@
 import { useNavigate } from "react-router-dom";
 import Skeleton, { SkeletonTheme } from "react-loading-skeleton";
 import VirtualList from "rc-virtual-list";
-<<<<<<< HEAD
-import { SearchIcon, StackIcon, PlusIcon } from "@primer/octicons-react";
-
-import { GameCard } from "@renderer/components";
-import { useLibrary, useCollections } from "@renderer/hooks";
-=======
 import {
   SearchIcon,
   FilterIcon,
@@ -31,7 +25,6 @@
   type SortBy,
   type QuickFilter,
 } from "@renderer/features";
->>>>>>> 232d1fb7
 import { buildGameDetailsPath } from "@renderer/helpers";
 import type { LibraryGame } from "@types";
 import { CreateCollectionModal } from "./modals/create-collection-modal";
@@ -60,16 +53,9 @@
   const searchInputRef = useRef<HTMLInputElement>(null);
   const debounceTimerRef = useRef<NodeJS.Timeout | null>(null);
 
-<<<<<<< HEAD
-  const [searchQuery, setSearchQuery] = useState("");
-  const [selectedCollectionId, setSelectedCollectionId] = useState<
-    string | null
-  >(null);
-=======
   const [localSearchText, setLocalSearchText] = useState("");
   const [showCategoryMenu, setShowCategoryMenu] = useState(false);
   const [showSortMenu, setShowSortMenu] = useState(false);
->>>>>>> 232d1fb7
   const [isLoading, setIsLoading] = useState(true);
   const [isLoadingCategories, setIsLoadingCategories] = useState(false);
   const [listSize, setListSize] = useState({ width: 0, height: 0 });
@@ -135,33 +121,6 @@
     return collections.find((c) => c.id === selectedCollectionId) || null;
   }, [selectedCollectionId, collections]);
 
-<<<<<<< HEAD
-  const filteredLibrary = useMemo(() => {
-    let filtered = library;
-
-    if (selectedCollection) {
-      if (selectedCollection.isSmartCollection) {
-        if (selectedCollection.id === "favorites") {
-          filtered = filtered.filter((game) => game.favorite);
-        } else if (selectedCollection.id === "installed") {
-          filtered = filtered.filter((game) => game.executablePath);
-        }
-      } else {
-        filtered = filtered.filter((game) =>
-          selectedCollection.gameIds.includes(game.id)
-        );
-      }
-    }
-
-    if (searchQuery) {
-      filtered = filtered.filter((game) =>
-        game.title.toLowerCase().includes(searchQuery.toLowerCase())
-      );
-    }
-
-    return filtered;
-  }, [library, searchQuery, selectedCollection]);
-=======
   // Load categories after library is loaded
   useEffect(() => {
     if (library.length > 0 && !isLoadingCategories) {
@@ -273,7 +232,6 @@
     document.addEventListener("mousedown", handleClickOutside);
     return () => document.removeEventListener("mousedown", handleClickOutside);
   }, []);
->>>>>>> 232d1fb7
 
   const columnCount = useMemo(() => {
     return Math.max(getColumnsCount(listSize.width), 1);
@@ -331,23 +289,6 @@
     setShowSortMenu(false);
   };
 
-<<<<<<< HEAD
-  const handleCollectionSelect = useCallback((collectionId: string | null) => {
-    setSelectedCollectionId(collectionId);
-  }, []);
-
-  const handleCreateCollection = useCallback(() => {
-    setShowCreateModal(true);
-  }, []);
-
-  const handleManageCollections = useCallback(() => {
-    setShowManageModal(true);
-  }, []);
-
-  const handleCollectionCreated = useCallback(() => {
-    loadCollections();
-  }, [loadCollections]);
-=======
   const handleQuickFilterToggle = (filter: QuickFilter) => {
     dispatch(toggleQuickFilter(filter));
   };
@@ -356,7 +297,6 @@
     setLocalSearchText("");
     dispatch(clearLibraryFilters());
   };
->>>>>>> 232d1fb7
 
   const renderRow = (row: LibraryRow) => (
     <div
@@ -419,41 +359,6 @@
           </div>
 
           <div className="library__utility-actions">
-<<<<<<< HEAD
-            <div className="library__collection-selector">
-              <select
-                value={selectedCollectionId || "all"}
-                onChange={(e) =>
-                  handleCollectionSelect(
-                    e.target.value === "all" ? null : e.target.value
-                  )
-                }
-                className="library__collection-select"
-              >
-                <option value="all">{t("all_games")}</option>
-                <option value="favorites">{t("favorites")}</option>
-                <option value="installed">{t("installed")}</option>
-                {collections
-                  .filter((c) => !c.isSmartCollection)
-                  .map((collection) => (
-                    <option key={collection.id} value={collection.id}>
-                      {collection.name}
-                    </option>
-                  ))}
-              </select>
-            </div>
-
-            <button
-              type="button"
-              className="library__utility-button"
-              title={t("create_collection")}
-              aria-label={t("create_collection")}
-              onClick={handleCreateCollection}
-            >
-              <PlusIcon size={16} />
-              <span>{t("create_collection")}</span>
-            </button>
-=======
             <div className="library__filter-group" ref={sortMenuRef}>
               <button
                 type="button"
@@ -563,7 +468,6 @@
             </div>
           </div>
         </div>
->>>>>>> 232d1fb7
 
         <div className="library__quick-filters">
           <span className="library__quick-filters-label">
@@ -594,21 +498,11 @@
           {hasActiveFilters && (
             <button
               type="button"
-<<<<<<< HEAD
-              className="library__utility-button"
-              title={t("manage_collections")}
-              aria-label={t("manage_collections")}
-              onClick={handleManageCollections}
-            >
-              <StackIcon size={16} />
-              <span>{t("manage_collections")}</span>
-=======
               className="library__chip library__chip--clear"
               onClick={handleClearAllFilters}
             >
               <XIcon size={14} />
               {t("clear_filters")}
->>>>>>> 232d1fb7
             </button>
           )}
         </div>
