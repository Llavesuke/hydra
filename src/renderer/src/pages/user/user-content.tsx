import { FriendRequestAction, UserGame, UserProfile } from "@types";
import cn from "classnames";
import * as styles from "./user.css";
import { SPACING_UNIT, vars } from "@renderer/theme.css";
import { useEffect, useMemo, useState } from "react";
import { useTranslation } from "react-i18next";
import SteamLogo from "@renderer/assets/steam-logo.svg?react";
import {
  useAppSelector,
  useDate,
  useToast,
  useUserDetails,
} from "@renderer/hooks";
import { useNavigate } from "react-router-dom";
import {
  buildGameDetailsPath,
  profileBackgroundFromProfileImage,
  steamUrlBuilder,
} from "@renderer/helpers";
import {
  CheckCircleIcon,
  PersonIcon,
  PlusIcon,
  TelescopeIcon,
  XCircleIcon,
} from "@primer/octicons-react";
import { Button, Link } from "@renderer/components";
import { UserProfileSettingsModal } from "./user-profile-settings-modal";
import { UserSignOutModal } from "./user-sign-out-modal";
import { UserFriendModalTab } from "../shared-modals/user-friend-modal";
import { UserBlockModal } from "./user-block-modal";

const MAX_MINUTES_TO_SHOW_IN_PLAYTIME = 120;

export interface ProfileContentProps {
  userProfile: UserProfile;
  updateUserProfile: () => Promise<void>;
}

type FriendAction = FriendRequestAction | ("BLOCK" | "UNDO" | "SEND");

export function UserContent({
  userProfile,
  updateUserProfile,
}: ProfileContentProps) {
  const { t, i18n } = useTranslation("user_profile");

  const {
    userDetails,
    profileBackground,
    signOut,
    sendFriendRequest,
    fetchFriendRequests,
    showFriendsModal,
    updateFriendRequestState,
    undoFriendship,
    blockUser,
  } = useUserDetails();
  const { showSuccessToast, showErrorToast } = useToast();

  const [profileContentBoxBackground, setProfileContentBoxBackground] =
    useState<string | undefined>();
  const [showProfileSettingsModal, setShowProfileSettingsModal] =
    useState(false);
  const [showSignOutModal, setShowSignOutModal] = useState(false);
  const [showUserBlockModal, setShowUserBlockModal] = useState(false);

  const { gameRunning } = useAppSelector((state) => state.gameRunning);

  const navigate = useNavigate();

  const numberFormatter = useMemo(() => {
    return new Intl.NumberFormat(i18n.language, {
      maximumFractionDigits: 0,
    });
  }, [i18n.language]);

  const { formatDistance, formatDiffInMillis } = useDate();

  const formatPlayTime = () => {
    const seconds = userProfile.totalPlayTimeInSeconds;
    const minutes = seconds / 60;

    if (minutes < MAX_MINUTES_TO_SHOW_IN_PLAYTIME) {
      return t("amount_minutes", {
        amount: minutes.toFixed(0),
      });
    }

    const hours = minutes / 60;
    return t("amount_hours", { amount: numberFormatter.format(hours) });
  };

  const handleGameClick = (game: UserGame) => {
    navigate(buildGameDetailsPath(game));
  };

  const handleEditProfile = () => {
    setShowProfileSettingsModal(true);
  };

  const handleOnClickFriend = (userId: string) => {
    navigate(`/user/${userId}`);
  };

  const handleConfirmSignout = async () => {
    await signOut();

    showSuccessToast(t("successfully_signed_out"));

    navigate("/");
  };

  const isMe = userDetails?.id == userProfile.id;

  useEffect(() => {
    if (isMe) fetchFriendRequests();
  }, [isMe]);

  useEffect(() => {
    if (isMe && profileBackground) {
      setProfileContentBoxBackground(profileBackground);
    }

    if (userProfile.profileImageUrl) {
      profileBackgroundFromProfileImage(userProfile.profileImageUrl).then(
        (profileBackground) => {
          setProfileContentBoxBackground(profileBackground);
        }
      );
    }
  }, [profileBackground, isMe]);

  const handleFriendAction = (userId: string, action: FriendAction) => {
    try {
      if (action === "UNDO") {
        undoFriendship(userId).then(updateUserProfile);
        return;
      }

      if (action === "BLOCK") {
        blockUser(userId).then(() => {
          setShowUserBlockModal(false);
          showSuccessToast(t("user_blocked_successfully"));
          navigate(-1);
        });

        return;
      }

      if (action === "SEND") {
        sendFriendRequest(userProfile.id).then(updateUserProfile);
        return;
      }

      updateFriendRequestState(userId, action).then(updateUserProfile);
    } catch (err) {
      showErrorToast(t("try_again"));
    }
  };

  const showFriends = isMe || userProfile.totalFriends > 0;
  const showProfileContent =
    isMe ||
    userProfile.profileVisibility === "PUBLIC" ||
    (userProfile.relation?.status === "ACCEPTED" &&
      userProfile.profileVisibility === "FRIENDS");

  const getProfileActions = () => {
    if (isMe) {
      return (
        <>
          <Button theme="outline" onClick={handleEditProfile}>
            {t("settings")}
          </Button>

          <Button theme="danger" onClick={() => setShowSignOutModal(true)}>
            {t("sign_out")}
          </Button>
        </>
      );
    }

    if (userProfile.relation == null) {
      return (
        <>
          <Button
            theme="outline"
            onClick={() => handleFriendAction(userProfile.id, "SEND")}
          >
            {t("add_friend")}
          </Button>

          <Button theme="danger" onClick={() => setShowUserBlockModal(true)}>
            {t("block_user")}
          </Button>
        </>
      );
    }

    if (userProfile.relation.status === "ACCEPTED") {
      const userId =
        userProfile.relation.AId === userDetails?.id
          ? userProfile.relation.BId
          : userProfile.relation.AId;

      return (
        <>
          <Button
            theme="outline"
            className={styles.cancelRequestButton}
            onClick={() => handleFriendAction(userId, "UNDO")}
          >
            <XCircleIcon size={28} /> {t("undo_friendship")}
          </Button>
        </>
      );
    }

    if (userProfile.relation.BId === userProfile.id) {
      return (
        <Button
          theme="outline"
          className={styles.cancelRequestButton}
          onClick={() =>
            handleFriendAction(userProfile.relation!.BId, "CANCEL")
          }
        >
          <XCircleIcon size={28} /> {t("cancel_request")}
        </Button>
      );
    }

    return (
      <>
        <Button
          theme="outline"
          className={styles.acceptRequestButton}
          onClick={() =>
            handleFriendAction(userProfile.relation!.AId, "ACCEPTED")
          }
        >
          <CheckCircleIcon size={28} /> {t("accept_request")}
        </Button>
        <Button
          theme="outline"
          className={styles.cancelRequestButton}
          onClick={() =>
            handleFriendAction(userProfile.relation!.AId, "REFUSED")
          }
        >
          <XCircleIcon size={28} /> {t("ignore_request")}
        </Button>
      </>
    );
  };

  return (
    <>
      <UserProfileSettingsModal
        visible={showProfileSettingsModal}
        onClose={() => setShowProfileSettingsModal(false)}
        updateUserProfile={updateUserProfile}
        userProfile={userProfile}
      />

      <UserSignOutModal
        visible={showSignOutModal}
        onClose={() => setShowSignOutModal(false)}
        onConfirm={handleConfirmSignout}
      />

      <UserBlockModal
        visible={showUserBlockModal}
        onClose={() => setShowUserBlockModal(false)}
        onConfirm={() => handleFriendAction(userProfile.id, "BLOCK")}
        displayName={userProfile.displayName}
      />

      <section
        className={styles.profileContentBox}
        style={{
          padding: `${SPACING_UNIT * 3}px ${SPACING_UNIT * 2}px`,
          position: "relative",
        }}
      >
        {gameRunning && isMe && (
          <img
            src={steamUrlBuilder.libraryHero(gameRunning.objectID)}
            alt={gameRunning.title}
            className={styles.profileBackground}
          />
        )}

        <div
          style={{
            background: profileContentBoxBackground,
            position: "absolute",
            inset: 0,
            borderRadius: "4px",
          }}
        ></div>

        <div className={styles.profileAvatarContainer}>
          {userProfile.profileImageUrl ? (
            <img
              className={styles.profileAvatar}
              alt={userProfile.displayName}
              src={userProfile.profileImageUrl}
            />
          ) : (
            <PersonIcon size={72} />
          )}
        </div>

        <div className={styles.profileInformation}>
          <h2 style={{ fontWeight: "bold" }}>{userProfile.displayName}</h2>
          {isMe && gameRunning && (
            <div
              style={{
                display: "flex",
                flexDirection: "column",
                gap: `${SPACING_UNIT / 2}px`,
              }}
            >
              <div
                style={{
                  display: "flex",
                  flexDirection: "row",
                  gap: `${SPACING_UNIT}px`,
                  alignItems: "center",
                }}
              >
                <Link to={buildGameDetailsPath(gameRunning)}>
                  {gameRunning.title}
                </Link>
              </div>
              <small>
                {t("playing_for", {
                  amount: formatDiffInMillis(
                    gameRunning.sessionDurationInMillis,
                    new Date()
                  ),
                })}
              </small>
            </div>
          )}
        </div>

        <div
          style={{
            flex: 1,
            display: "flex",
            justifyContent: "end",
            zIndex: 1,
          }}
        >
          <div
            style={{
              display: "flex",
              flexDirection: "column",
              gap: `${SPACING_UNIT}px`,
            }}
          >
            {getProfileActions()}
          </div>
        </div>
      </section>

<<<<<<< HEAD
      {showProfileContent && (
        <div className={styles.profileContent}>
=======
      <div className={styles.profileContent}>
        <div className={styles.profileGameSection}>
          <h2>{t("activity")}</h2>

          {!userProfile.recentGames.length ? (
            <div className={styles.noDownloads}>
              <div className={styles.telescopeIcon}>
                <TelescopeIcon size={24} />
              </div>
              <h2>{t("no_recent_activity_title")}</h2>
              {isMe && <p>{t("no_recent_activity_description")}</p>}
            </div>
          ) : (
            <div
              style={{
                display: "flex",
                flexDirection: "column",
                gap: `${SPACING_UNIT * 2}px`,
              }}
            >
              {userProfile.recentGames.map((game) => (
                <button
                  key={game.objectID}
                  className={cn(styles.feedItem, styles.profileContentBox)}
                  onClick={() => handleGameClick(game)}
                >
                  <img
                    className={styles.feedGameIcon}
                    src={game.cover}
                    alt={game.title}
                  />
                  <div className={styles.gameInformation}>
                    <h4>{game.title}</h4>
                    <small>
                      {t("last_time_played", {
                        period: formatDistance(
                          game.lastTimePlayed!,
                          new Date(),
                          {
                            addSuffix: true,
                          }
                        ),
                      })}
                    </small>
                  </div>
                </button>
              ))}
            </div>
          )}
        </div>

        <div className={styles.contentSidebar}>
>>>>>>> c549d534
          <div className={styles.profileGameSection}>
            <h2>{t("activity")}</h2>

            {!userProfile.recentGames.length ? (
              <div className={styles.noDownloads}>
                <div className={styles.telescopeIcon}>
                  <TelescopeIcon size={24} />
                </div>
                <h2>{t("no_recent_activity_title")}</h2>
                {isMe && (
                  <p style={{ fontFamily: "Fira Sans" }}>
                    {t("no_recent_activity_description")}
                  </p>
                )}
              </div>
            ) : (
              <div
                style={{
                  display: "flex",
                  flexDirection: "column",
                  gap: `${SPACING_UNIT * 2}px`,
                }}
              >
                {userProfile.recentGames.map((game) => (
                  <button
                    key={game.objectID}
                    className={cn(styles.feedItem, styles.profileContentBox)}
                    onClick={() => handleGameClick(game)}
                  >
                    <img
                      className={styles.feedGameIcon}
                      src={game.cover}
                      alt={game.title}
                    />
                    <div className={styles.gameInformation}>
                      <h4>{game.title}</h4>
                      <small>
                        {t("last_time_played", {
                          period: formatDistance(
                            game.lastTimePlayed!,
                            new Date(),
                            {
                              addSuffix: true,
                            }
                          ),
                        })}
                      </small>
                    </div>
                  </button>
                ))}
              </div>
            )}
          </div>

          <div className={styles.contentSidebar}>
            <div className={styles.profileGameSection}>
              <div
                style={{
                  display: "flex",
                  alignItems: "center",
                  justifyContent: "space-between",
                  gap: `${SPACING_UNIT * 2}px`,
                }}
              >
                <h2>{t("library")}</h2>

                <div
                  style={{
                    flex: 1,
                    backgroundColor: vars.color.border,
                    height: "1px",
                  }}
                />
                <h3 style={{ fontWeight: "400" }}>
                  {userProfile.libraryGames.length}
                </h3>
              </div>
              <small>
                {t("total_play_time", { amount: formatPlayTime() })}
              </small>
              <div
                style={{
                  display: "grid",
                  gridTemplateColumns: "repeat(4, 1fr)",
                  gap: `${SPACING_UNIT}px`,
                }}
              >
                {userProfile.libraryGames.map((game) => (
                  <button
                    key={game.objectID}
                    className={cn(
                      styles.gameListItem,
                      styles.profileContentBox
                    )}
                    onClick={() => handleGameClick(game)}
                    title={game.title}
                  >
                    {game.iconUrl ? (
                      <img
                        className={styles.libraryGameIcon}
                        src={game.iconUrl}
                        alt={game.title}
                      />
                    ) : (
                      <SteamLogo className={styles.libraryGameIcon} />
                    )}
                  </button>
                ))}
              </div>
            </div>

            {showFriends && (
              <div className={styles.friendsSection}>
                <button
                  className={styles.friendsSectionHeader}
                  onClick={() =>
                    showFriendsModal(
                      UserFriendModalTab.FriendsList,
                      userProfile.id
                    )
                  }
                >
                  <h2>{t("friends")}</h2>

                  <div
                    style={{
                      flex: 1,
                      backgroundColor: vars.color.border,
                      height: "1px",
                    }}
                  />
                  <h3 style={{ fontWeight: "400" }}>
                    {userProfile.totalFriends}
                  </h3>
                </button>

                <div
                  style={{
                    display: "flex",
                    flexDirection: "column",
                    gap: `${SPACING_UNIT}px`,
                  }}
                >
                  {userProfile.friends.map((friend) => {
                    return (
                      <button
                        key={friend.id}
                        className={cn(
                          styles.profileContentBox,
                          styles.friendListContainer
                        )}
                        onClick={() => handleOnClickFriend(friend.id)}
                      >
                        <div className={styles.friendAvatarContainer}>
                          {friend.profileImageUrl ? (
                            <img
                              className={styles.friendProfileIcon}
                              src={friend.profileImageUrl}
                              alt={friend.displayName}
                            />
                          ) : (
                            <PersonIcon size={24} />
                          )}
                        </div>

                        <p className={styles.friendListDisplayName}>
                          {friend.displayName}
                        </p>
                      </button>
                    );
                  })}

                  {isMe && (
                    <Button
                      theme="outline"
                      onClick={() =>
                        showFriendsModal(
                          UserFriendModalTab.AddFriend,
                          userProfile.id
                        )
                      }
                    >
                      <PlusIcon /> {t("add")}
                    </Button>
                  )}
                </div>
              </div>
            )}
          </div>
        </div>
      )}
    </>
  );
}<|MERGE_RESOLUTION|>--- conflicted
+++ resolved
@@ -367,63 +367,8 @@
         </div>
       </section>
 
-<<<<<<< HEAD
       {showProfileContent && (
         <div className={styles.profileContent}>
-=======
-      <div className={styles.profileContent}>
-        <div className={styles.profileGameSection}>
-          <h2>{t("activity")}</h2>
-
-          {!userProfile.recentGames.length ? (
-            <div className={styles.noDownloads}>
-              <div className={styles.telescopeIcon}>
-                <TelescopeIcon size={24} />
-              </div>
-              <h2>{t("no_recent_activity_title")}</h2>
-              {isMe && <p>{t("no_recent_activity_description")}</p>}
-            </div>
-          ) : (
-            <div
-              style={{
-                display: "flex",
-                flexDirection: "column",
-                gap: `${SPACING_UNIT * 2}px`,
-              }}
-            >
-              {userProfile.recentGames.map((game) => (
-                <button
-                  key={game.objectID}
-                  className={cn(styles.feedItem, styles.profileContentBox)}
-                  onClick={() => handleGameClick(game)}
-                >
-                  <img
-                    className={styles.feedGameIcon}
-                    src={game.cover}
-                    alt={game.title}
-                  />
-                  <div className={styles.gameInformation}>
-                    <h4>{game.title}</h4>
-                    <small>
-                      {t("last_time_played", {
-                        period: formatDistance(
-                          game.lastTimePlayed!,
-                          new Date(),
-                          {
-                            addSuffix: true,
-                          }
-                        ),
-                      })}
-                    </small>
-                  </div>
-                </button>
-              ))}
-            </div>
-          )}
-        </div>
-
-        <div className={styles.contentSidebar}>
->>>>>>> c549d534
           <div className={styles.profileGameSection}>
             <h2>{t("activity")}</h2>
 
@@ -433,11 +378,7 @@
                   <TelescopeIcon size={24} />
                 </div>
                 <h2>{t("no_recent_activity_title")}</h2>
-                {isMe && (
-                  <p style={{ fontFamily: "Fira Sans" }}>
-                    {t("no_recent_activity_description")}
-                  </p>
-                )}
+                {isMe && <p>{t("no_recent_activity_description")}</p>}
               </div>
             ) : (
               <div
