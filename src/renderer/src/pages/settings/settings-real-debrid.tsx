--- conflicted
+++ resolved
@@ -108,19 +108,6 @@
             </Button>
           }
           placeholder="API Token"
-<<<<<<< HEAD
-=======
-          containerProps={{
-            style: {
-              marginTop: `${SPACING_UNIT}px`,
-            },
-          }}
-          rightContent={
-            <Button type="submit" disabled={isButtonDisabled}>
-              {t("save_changes")}
-            </Button>
-          }
->>>>>>> a22be440
           hint={
             <Trans i18nKey="debrid_api_token_hint" ns="settings">
               <Link to={REAL_DEBRID_API_TOKEN_URL} />
