--- conflicted
+++ resolved
@@ -19,11 +19,8 @@
     runAtStartup: false,
     startMinimized: false,
     disableNsfwAlert: false,
-<<<<<<< HEAD
     seedAfterDownloadComplete: false,
-=======
     showHiddenAchievementsDescription: false,
->>>>>>> 2c09520f
   });
 
   const { t } = useTranslation("settings");
@@ -35,12 +32,9 @@
         runAtStartup: userPreferences.runAtStartup,
         startMinimized: userPreferences.startMinimized,
         disableNsfwAlert: userPreferences.disableNsfwAlert,
-<<<<<<< HEAD
         seedAfterDownloadComplete: userPreferences.seedAfterDownloadComplete,
-=======
         showHiddenAchievementsDescription:
           userPreferences.showHiddenAchievementsDescription,
->>>>>>> 2c09520f
       });
     }
   }, [userPreferences]);
@@ -109,20 +103,22 @@
       />
 
       <CheckboxField
-<<<<<<< HEAD
         label={t("seed_after_download_complete")}
         checked={form.seedAfterDownloadComplete}
         onChange={() =>
           handleChange({
             seedAfterDownloadComplete: !form.seedAfterDownloadComplete,
-=======
+          })
+        }
+      />
+
+      <CheckboxField
         label={t("show_hidden_achievement_description")}
         checked={form.showHiddenAchievementsDescription}
         onChange={() =>
           handleChange({
             showHiddenAchievementsDescription:
               !form.showHiddenAchievementsDescription,
->>>>>>> 2c09520f
           })
         }
       />
