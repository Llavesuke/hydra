import { useContext, useEffect, useState } from "react";

import { TextField, Button, Badge } from "@renderer/components";
import { useTranslation } from "react-i18next";

import * as styles from "./settings-download-sources.css";
import type { DownloadSource } from "@types";
import { NoEntryIcon, PlusCircleIcon, SyncIcon } from "@primer/octicons-react";
import { AddDownloadSourceModal } from "./add-download-source-modal";
import { useToast } from "@renderer/hooks";
import { DownloadSourceStatus } from "@shared";
import { SPACING_UNIT } from "@renderer/theme.css";
import { repacksContext, settingsContext } from "@renderer/context";
import { downloadSourcesTable } from "@renderer/dexie";
import { downloadSourcesWorker } from "@renderer/workers";

export function SettingsDownloadSources() {
  const [showAddDownloadSourceModal, setShowAddDownloadSourceModal] =
    useState(false);
  const [downloadSources, setDownloadSources] = useState<DownloadSource[]>([]);
  const [isSyncingDownloadSources, setIsSyncingDownloadSources] =
    useState(false);
  const [isRemovingDownloadSource, setIsRemovingDownloadSource] =
    useState(false);

  const { sourceUrl, clearSourceUrl } = useContext(settingsContext);

  const { t } = useTranslation("settings");
  const { showSuccessToast } = useToast();

  const { indexRepacks } = useContext(repacksContext);

  const getDownloadSources = async () => {
    await downloadSourcesTable
      .toCollection()
      .sortBy("createdAt")
      .then((sources) => {
        setDownloadSources(sources.reverse());
      });
  };

  useEffect(() => {
    getDownloadSources();
  }, []);

  useEffect(() => {
    if (sourceUrl) setShowAddDownloadSourceModal(true);
  }, [sourceUrl]);

  const handleRemoveSource = (id: number) => {
    setIsRemovingDownloadSource(true);
    const channel = new BroadcastChannel(`download_sources:delete:${id}`);

    downloadSourcesWorker.postMessage(["DELETE_DOWNLOAD_SOURCE", id]);

    channel.onmessage = () => {
      showSuccessToast(t("removed_download_source"));

      getDownloadSources();
      indexRepacks();
      setIsRemovingDownloadSource(false);
<<<<<<< HEAD
=======
      channel.close();
>>>>>>> 43e9919b
    };
  };

  const handleAddDownloadSource = async () => {
    indexRepacks();
    await getDownloadSources();
    showSuccessToast(t("added_download_source"));
  };

  const syncDownloadSources = async () => {
    setIsSyncingDownloadSources(true);

<<<<<<< HEAD
    window.electron
      .syncDownloadSources(downloadSources)
      .then(() => {
        showSuccessToast(t("download_sources_synced"));
        getDownloadSources();
      })
      .finally(() => {
        setIsSyncingDownloadSources(false);
      });
=======
    const id = crypto.randomUUID();
    const channel = new BroadcastChannel(`download_sources:sync:${id}`);

    downloadSourcesWorker.postMessage(["SYNC_DOWNLOAD_SOURCES", id]);

    channel.onmessage = () => {
      showSuccessToast(t("download_sources_synced"));
      getDownloadSources();
      setIsSyncingDownloadSources(false);
      channel.close();
    };
>>>>>>> 43e9919b
  };

  const statusTitle = {
    [DownloadSourceStatus.UpToDate]: t("download_source_up_to_date"),
    [DownloadSourceStatus.Errored]: t("download_source_errored"),
  };

  const handleModalClose = () => {
    clearSourceUrl();
    setShowAddDownloadSourceModal(false);
  };

  return (
    <>
      <AddDownloadSourceModal
        visible={showAddDownloadSourceModal}
        onClose={handleModalClose}
        onAddDownloadSource={handleAddDownloadSource}
      />

      <p>{t("download_sources_description")}</p>

      <div className={styles.downloadSourcesHeader}>
        <Button
          type="button"
          theme="outline"
          disabled={
            !downloadSources.length ||
            isSyncingDownloadSources ||
            isRemovingDownloadSource
          }
          onClick={syncDownloadSources}
        >
          <SyncIcon />
          {t("sync_download_sources")}
        </Button>

        <Button
          type="button"
          theme="outline"
          onClick={() => setShowAddDownloadSourceModal(true)}
          disabled={isSyncingDownloadSources}
        >
          <PlusCircleIcon />
          {t("add_download_source")}
        </Button>
      </div>

      <ul className={styles.downloadSources}>
        {downloadSources.map((downloadSource) => (
          <li
            key={downloadSource.id}
            className={styles.downloadSourceItem({
              isSyncing: isSyncingDownloadSources,
            })}
          >
            <div className={styles.downloadSourceItemHeader}>
              <h2>{downloadSource.name}</h2>

              <div style={{ display: "flex" }}>
                <Badge>{statusTitle[downloadSource.status]}</Badge>
              </div>

              <div
                style={{
                  display: "flex",
                  alignItems: "center",
                  gap: `${SPACING_UNIT}px`,
                }}
              >
                <small>
                  {t("download_count", {
                    count: downloadSource.downloadCount,
                    countFormatted:
                      downloadSource.downloadCount.toLocaleString(),
                  })}
                </small>
              </div>
            </div>

            <TextField
              label={t("download_source_url")}
              value={downloadSource.url}
              readOnly
              theme="dark"
              disabled
              rightContent={
                <Button
                  type="button"
                  theme="outline"
                  onClick={() => handleRemoveSource(downloadSource.id)}
                  disabled={isRemovingDownloadSource}
                >
                  <NoEntryIcon />
                  {t("remove_download_source")}
                </Button>
              }
            />
          </li>
        ))}
      </ul>
    </>
  );
}<|MERGE_RESOLUTION|>--- conflicted
+++ resolved
@@ -59,10 +59,7 @@
       getDownloadSources();
       indexRepacks();
       setIsRemovingDownloadSource(false);
-<<<<<<< HEAD
-=======
       channel.close();
->>>>>>> 43e9919b
     };
   };
 
@@ -75,17 +72,6 @@
   const syncDownloadSources = async () => {
     setIsSyncingDownloadSources(true);
 
-<<<<<<< HEAD
-    window.electron
-      .syncDownloadSources(downloadSources)
-      .then(() => {
-        showSuccessToast(t("download_sources_synced"));
-        getDownloadSources();
-      })
-      .finally(() => {
-        setIsSyncingDownloadSources(false);
-      });
-=======
     const id = crypto.randomUUID();
     const channel = new BroadcastChannel(`download_sources:sync:${id}`);
 
@@ -97,7 +83,6 @@
       setIsSyncingDownloadSources(false);
       channel.close();
     };
->>>>>>> 43e9919b
   };
 
   const statusTitle = {
