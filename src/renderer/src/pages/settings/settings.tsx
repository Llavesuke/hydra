import { useState } from "react";
import { Button } from "@renderer/components";

import * as styles from "./settings.css";
import { useTranslation } from "react-i18next";
import { UserPreferences } from "@types";
import { SettingsRealDebrid } from "./settings-real-debrid";
import { SettingsGeneral } from "./settings-general";
import { SettingsBehavior } from "./settings-behavior";
import { useAppDispatch } from "@renderer/hooks";
import { setUserPreferences } from "@renderer/features";

export function Settings() {
  const { t } = useTranslation("settings");

  const dispatch = useAppDispatch();

  const categories = [t("general"), t("behavior"), "Real-Debrid"];

  const [currentCategoryIndex, setCurrentCategoryIndex] = useState(0);

  const handleUpdateUserPreferences = async (
    values: Partial<UserPreferences>
  ) => {
    await window.electron.updateUserPreferences(values);
    window.electron.getUserPreferences().then((userPreferences) => {
      dispatch(setUserPreferences(userPreferences));
    });
  };

<<<<<<< HEAD
  function renderCategory() {
    switch (currentCategory) {
      case "general":
        return (
          <SettingsGeneral
            userPreferences={userPreferences}
            updateUserPreferences={handleUpdateUserPreferences}
          />
        );
      case "real_debrid":
        return (
          <SettingsRealDebrid
            userPreferences={userPreferences}
            updateUserPreferences={handleUpdateUserPreferences}
          />
        );
      case "behavior":
        return (
          <SettingsBehavior
            userPreferences={userPreferences}
            updateUserPreferences={handleUpdateUserPreferences}
          />
        );
      default:
        return <></>;
    }
  }
=======
  const renderCategory = () => {
    if (currentCategoryIndex === 0) {
      return (
        <SettingsGeneral updateUserPreferences={handleUpdateUserPreferences} />
      );
    }

    if (currentCategoryIndex === 1) {
      return (
        <SettingsBehavior updateUserPreferences={handleUpdateUserPreferences} />
      );
    }

    return (
      <SettingsRealDebrid updateUserPreferences={handleUpdateUserPreferences} />
    );
  };
>>>>>>> ddd9ea69

  return (
    <section className={styles.container}>
      <div className={styles.content}>
        <section className={styles.settingsCategories}>
          {categories.map((category, index) => (
            <Button
              key={category}
              theme={currentCategoryIndex === index ? "primary" : "outline"}
              onClick={() => setCurrentCategoryIndex(index)}
            >
              {category}
            </Button>
          ))}
        </section>

        <h2>{categories[currentCategoryIndex]}</h2>
        {renderCategory()}
      </div>
    </section>
  );
}<|MERGE_RESOLUTION|>--- conflicted
+++ resolved
@@ -28,35 +28,6 @@
     });
   };
 
-<<<<<<< HEAD
-  function renderCategory() {
-    switch (currentCategory) {
-      case "general":
-        return (
-          <SettingsGeneral
-            userPreferences={userPreferences}
-            updateUserPreferences={handleUpdateUserPreferences}
-          />
-        );
-      case "real_debrid":
-        return (
-          <SettingsRealDebrid
-            userPreferences={userPreferences}
-            updateUserPreferences={handleUpdateUserPreferences}
-          />
-        );
-      case "behavior":
-        return (
-          <SettingsBehavior
-            userPreferences={userPreferences}
-            updateUserPreferences={handleUpdateUserPreferences}
-          />
-        );
-      default:
-        return <></>;
-    }
-  }
-=======
   const renderCategory = () => {
     if (currentCategoryIndex === 0) {
       return (
@@ -74,7 +45,6 @@
       <SettingsRealDebrid updateUserPreferences={handleUpdateUserPreferences} />
     );
   };
->>>>>>> ddd9ea69
 
   return (
     <section className={styles.container}>
