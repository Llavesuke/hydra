--- conflicted
+++ resolved
@@ -3,10 +3,7 @@
 import { SettingsRealDebrid } from "./settings-real-debrid";
 import { SettingsGeneral } from "./settings-general";
 import { SettingsBehavior } from "./settings-behavior";
-<<<<<<< HEAD
-=======
 import torBoxLogo from "@renderer/assets/icons/torbox.webp";
->>>>>>> a22be440
 import { SettingsDownloadSources } from "./settings-download-sources";
 import {
   SettingsContextConsumer,
@@ -15,14 +12,12 @@
 import { SettingsAccount } from "./settings-account";
 import { useUserDetails } from "@renderer/hooks";
 import { useMemo } from "react";
-<<<<<<< HEAD
 import "./settings.scss";
-=======
 import { SettingsTorbox } from "./settings-torbox";
->>>>>>> a22be440
 
 export default function Settings() {
   const { t } = useTranslation("settings");
+
   const { userDetails } = useUserDetails();
 
   const categories = useMemo(() => {
