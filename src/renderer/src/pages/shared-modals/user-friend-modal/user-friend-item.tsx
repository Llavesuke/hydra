--- conflicted
+++ resolved
@@ -30,9 +30,10 @@
 
   const getRequestDescription = () => {
     if (type === "ACCEPTED" || type === null) return null;
+
     return (
       <small>
-        {type === "SENT" ? t("request_sent") : t("request_received")}
+        {type == "SENT" ? t("request_sent") : t("request_received")}
       </small>
     );
   };
@@ -105,18 +106,10 @@
       <div className="user-friend-item__container">
         <div className="user-friend-item__button">
           <Avatar size={35} src={profileImageUrl} alt={displayName} />
-<<<<<<< HEAD
-=======
-
->>>>>>> 110131f1
           <div className="user-friend-item__button__content">
             <p className="user-friend-item__display-name">{displayName}</p>
           </div>
         </div>
-<<<<<<< HEAD
-=======
-
->>>>>>> 110131f1
         <div className="user-friend-item__button__actions">
           {getRequestActions()}
         </div>
@@ -138,10 +131,6 @@
           {getRequestDescription()}
         </div>
       </button>
-<<<<<<< HEAD
-=======
-
->>>>>>> 110131f1
       <div className="user-friend-item__button__actions">
         {getRequestActions()}
       </div>
