import { useTranslation } from "react-i18next";

import { useDownload, useLibrary } from "@renderer/hooks";

import { useEffect, useMemo, useRef, useState } from "react";
import { BinaryNotFoundModal } from "../shared-modals/binary-not-found-modal";
import "./downloads.scss";
import { DeleteGameModal } from "./delete-game-modal";
import { DownloadGroup } from "./download-group";
import type { GameShop, LibraryGame, SeedingStatus } from "@types";
<<<<<<< HEAD
import { orderBy } from "lodash-es";
=======
import { orderBy, sortBy } from "lodash-es";
>>>>>>> 110131f1
import { ArrowDownIcon } from "@primer/octicons-react";

export default function Downloads() {
  const { library, updateLibrary } = useLibrary();

  const { t } = useTranslation("downloads");

  const gameToBeDeleted = useRef<[GameShop, string] | null>(null);

  const [showBinaryNotFoundModal, setShowBinaryNotFoundModal] = useState(false);
  const [showDeleteModal, setShowDeleteModal] = useState(false);

  const { removeGameInstaller, pauseSeeding } = useDownload();

  const handleDeleteGame = async () => {
    if (gameToBeDeleted.current) {
      const [shop, objectId] = gameToBeDeleted.current;

      await pauseSeeding(shop, objectId);
      await removeGameInstaller(shop, objectId);
    }
  };

  const { lastPacket } = useDownload();

  const [seedingStatus, setSeedingStatus] = useState<SeedingStatus[]>([]);

  useEffect(() => {
    window.electron.onSeedingStatus((value) => setSeedingStatus(value));
  }, []);

  const handleOpenGameInstaller = (shop: GameShop, objectId: string) =>
    window.electron.openGameInstaller(shop, objectId).then((isBinaryInPath) => {
      if (!isBinaryInPath) setShowBinaryNotFoundModal(true);
      updateLibrary();
    });

  const handleOpenDeleteGameModal = (shop: GameShop, objectId: string) => {
    gameToBeDeleted.current = [shop, objectId];
    setShowDeleteModal(true);
  };

  const libraryGroup: Record<string, LibraryGame[]> = useMemo(() => {
    const initialValue: Record<string, LibraryGame[]> = {
      downloading: [],
      queued: [],
      complete: [],
    };

<<<<<<< HEAD
    const result = library.reduce((prev, next) => {
      /* Game has been manually added to the library or has been canceled */
      if (!next.download?.status || next.download?.status === "removed")
        return prev;

      /* Is downloading */
      if (lastPacket?.gameId === next.id)
        return { ...prev, downloading: [...prev.downloading, next] };

      /* Is either queued or paused */
      if (next.download.queued || next.download?.status === "paused")
        return { ...prev, queued: [...prev.queued, next] };
=======
    const result = sortBy(library, (game) => game.download?.timestamp).reduce(
      (prev, next) => {
        /* Game has been manually added to the library or has been canceled */
        if (!next.download?.status || next.download?.status === "removed")
          return prev;

        /* Is downloading */
        if (lastPacket?.gameId === next.id)
          return { ...prev, downloading: [...prev.downloading, next] };
>>>>>>> 110131f1

        /* Is either queued or paused */
        if (next.download.queued || next.download?.status === "paused")
          return { ...prev, queued: [...prev.queued, next] };

<<<<<<< HEAD
    const queued = orderBy(result.queued, (game) => game.download?.timestamp, [
      "desc",
    ]);
=======
        return { ...prev, complete: [...prev.complete, next] };
      },
      initialValue
    );
>>>>>>> 110131f1

    const queued = orderBy(result.queued, (game) => game.download?.timestamp, [
      "desc",
    ]);

    const complete = orderBy(result.complete, (game) =>
      game.download?.progress === 1 ? 0 : 1
    );

    return {
      ...result,
      queued,
      complete,
    };
  }, [library, lastPacket?.gameId]);

  const downloadGroups = [
    {
      title: t("download_in_progress"),
      library: libraryGroup.downloading,
    },
    {
      title: t("queued_downloads"),
      library: libraryGroup.queued,
    },
    {
      title: t("downloads_completed"),
      library: libraryGroup.complete,
    },
  ];

  const hasItemsInLibrary = useMemo(() => {
    return Object.values(libraryGroup).some((group) => group.length > 0);
  }, [libraryGroup]);

  return (
    <>
      <BinaryNotFoundModal
        visible={showBinaryNotFoundModal}
        onClose={() => setShowBinaryNotFoundModal(false)}
      />

      <DeleteGameModal
        visible={showDeleteModal}
        onClose={() => setShowDeleteModal(false)}
        deleteGame={handleDeleteGame}
      />

      {hasItemsInLibrary ? (
        <section className="downloads__container">
          <div className="downloads__groups">
            {downloadGroups.map((group) => (
              <DownloadGroup
                key={group.title}
                title={group.title}
                library={orderBy(group.library, ["updatedAt"], ["desc"])}
                openDeleteGameModal={handleOpenDeleteGameModal}
                openGameInstaller={handleOpenGameInstaller}
                seedingStatus={seedingStatus}
              />
            ))}
          </div>
        </section>
      ) : (
        <div className="downloads__no-downloads">
          <div className="downloads__arrow-icon">
            <ArrowDownIcon size={24} />
          </div>
          <h2>{t("no_downloads_title")}</h2>
          <p>{t("no_downloads_description")}</p>
        </div>
      )}
    </>
  );
}<|MERGE_RESOLUTION|>--- conflicted
+++ resolved
@@ -8,11 +8,7 @@
 import { DeleteGameModal } from "./delete-game-modal";
 import { DownloadGroup } from "./download-group";
 import type { GameShop, LibraryGame, SeedingStatus } from "@types";
-<<<<<<< HEAD
-import { orderBy } from "lodash-es";
-=======
 import { orderBy, sortBy } from "lodash-es";
->>>>>>> 110131f1
 import { ArrowDownIcon } from "@primer/octicons-react";
 
 export default function Downloads() {
@@ -62,20 +58,6 @@
       complete: [],
     };
 
-<<<<<<< HEAD
-    const result = library.reduce((prev, next) => {
-      /* Game has been manually added to the library or has been canceled */
-      if (!next.download?.status || next.download?.status === "removed")
-        return prev;
-
-      /* Is downloading */
-      if (lastPacket?.gameId === next.id)
-        return { ...prev, downloading: [...prev.downloading, next] };
-
-      /* Is either queued or paused */
-      if (next.download.queued || next.download?.status === "paused")
-        return { ...prev, queued: [...prev.queued, next] };
-=======
     const result = sortBy(library, (game) => game.download?.timestamp).reduce(
       (prev, next) => {
         /* Game has been manually added to the library or has been canceled */
@@ -85,22 +67,15 @@
         /* Is downloading */
         if (lastPacket?.gameId === next.id)
           return { ...prev, downloading: [...prev.downloading, next] };
->>>>>>> 110131f1
 
         /* Is either queued or paused */
         if (next.download.queued || next.download?.status === "paused")
           return { ...prev, queued: [...prev.queued, next] };
 
-<<<<<<< HEAD
-    const queued = orderBy(result.queued, (game) => game.download?.timestamp, [
-      "desc",
-    ]);
-=======
         return { ...prev, complete: [...prev.complete, next] };
       },
       initialValue
     );
->>>>>>> 110131f1
 
     const queued = orderBy(result.queued, (game) => game.download?.timestamp, [
       "desc",
