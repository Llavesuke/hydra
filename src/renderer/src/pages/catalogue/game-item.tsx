--- conflicted
+++ resolved
@@ -71,15 +71,12 @@
         (steamGenre) => steamGenre === genre
       );
 
-<<<<<<< HEAD
       if (index !== undefined && steamGenres[language] && steamGenres[language][index]) {
-=======
       if (
         index !== undefined &&
         steamGenres[language] &&
         steamGenres[language][index]
       ) {
->>>>>>> 18e4baec
         return steamGenres[language][index];
       }
 
