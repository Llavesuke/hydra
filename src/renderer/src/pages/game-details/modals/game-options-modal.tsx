import { useContext, useRef, useState } from "react";
import { useTranslation } from "react-i18next";
import { Button, Modal, TextField } from "@renderer/components";
<<<<<<< HEAD
import type { LibraryGame } from "@types";
import * as styles from "./game-options-modal.css";
=======
import type { Game } from "@types";
>>>>>>> 36bd588d
import { gameDetailsContext } from "@renderer/context";
import { DeleteGameModal } from "@renderer/pages/downloads/delete-game-modal";
import { useDownload, useToast, useUserDetails } from "@renderer/hooks";
import { RemoveGameFromLibraryModal } from "./remove-from-library-modal";
import { ResetAchievementsModal } from "./reset-achievements-modal";
import { FileDirectoryIcon, FileIcon } from "@primer/octicons-react";
import { debounce } from "lodash-es";
import "./game-options-modal.scss";

export interface GameOptionsModalProps {
  visible: boolean;
  game: LibraryGame;
  onClose: () => void;
}

export function GameOptionsModal({
  visible,
  game,
  onClose,
}: GameOptionsModalProps) {
  const { t } = useTranslation("game_details");

  const { showSuccessToast, showErrorToast } = useToast();

  const {
    updateGame,
    setShowRepacksModal,
    repacks,
    selectGameExecutable,
    achievements,
  } = useContext(gameDetailsContext);

  const [showDeleteModal, setShowDeleteModal] = useState(false);
  const [showRemoveGameModal, setShowRemoveGameModal] = useState(false);
  const [launchOptions, setLaunchOptions] = useState(game.launchOptions ?? "");
  const [showResetAchievementsModal, setShowResetAchievementsModal] =
    useState(false);
  const [isDeletingAchievements, setIsDeletingAchievements] = useState(false);

  const {
    removeGameInstaller,
    removeGameFromLibrary,
    isGameDeleting,
    cancelDownload,
  } = useDownload();

  const { userDetails } = useUserDetails();

  const hasAchievements =
    (achievements?.filter((achievement) => achievement.unlocked).length ?? 0) >
    0;

  const deleting = isGameDeleting(game.id);

  const { lastPacket } = useDownload();

  const isGameDownloading =
    game.download?.status === "active" && lastPacket?.gameId === game.id;

  const debounceUpdateLaunchOptions = useRef(
    debounce(async (value: string) => {
      await window.electron.updateLaunchOptions(
        game.shop,
        game.objectId,
        value
      );
      updateGame();
    }, 1000)
  ).current;

  const handleRemoveGameFromLibrary = async () => {
    if (isGameDownloading) {
      await cancelDownload(game.shop, game.objectId);
    }

    await removeGameFromLibrary(game.shop, game.objectId);
    updateGame();
    onClose();
  };

  const handleChangeExecutableLocation = async () => {
    const path = await selectGameExecutable();

    if (path) {
      const gameUsingPath =
        await window.electron.verifyExecutablePathInUse(path);

      if (gameUsingPath) {
        showErrorToast(
          t("executable_path_in_use", { game: gameUsingPath.title })
        );
        return;
      }

      window.electron
        .updateExecutablePath(game.shop, game.objectId, path)
        .then(updateGame);
    }
  };

  const handleCreateShortcut = async () => {
    window.electron
      .createGameShortcut(game.shop, game.objectId)
      .then((success) => {
        if (success) {
          showSuccessToast(t("create_shortcut_success"));
        } else {
          showErrorToast(t("create_shortcut_error"));
        }
      });
  };

  const handleOpenDownloadFolder = async () => {
    await window.electron.openGameInstallerPath(game.shop, game.objectId);
  };

  const handleDeleteGame = async () => {
    await removeGameInstaller(game.shop, game.objectId);
    updateGame();
  };

  const handleOpenGameExecutablePath = async () => {
    await window.electron.openGameExecutablePath(game.shop, game.objectId);
  };

  const handleClearExecutablePath = async () => {
    await window.electron.updateExecutablePath(game.shop, game.objectId, null);
    updateGame();
  };

  const handleChangeWinePrefixPath = async () => {
    const { filePaths } = await window.electron.showOpenDialog({
      properties: ["openDirectory"],
    });

    if (filePaths && filePaths.length > 0) {
      await window.electron.selectGameWinePrefix(
        game.shop,
        game.objectId,
        filePaths[0]
      );
      await updateGame();
    }
  };

  const handleClearWinePrefixPath = async () => {
    await window.electron.selectGameWinePrefix(game.shop, game.objectId, null);
    updateGame();
  };

  const handleChangeLaunchOptions = async (event) => {
    const value = event.target.value;

    setLaunchOptions(value);
    debounceUpdateLaunchOptions(value);
  };

  const handleClearLaunchOptions = async () => {
    setLaunchOptions("");

    window.electron
      .updateLaunchOptions(game.shop, game.objectId, null)
      .then(updateGame);
  };

  const shouldShowWinePrefixConfiguration =
    window.electron.platform === "linux";

  const handleResetAchievements = async () => {
    setIsDeletingAchievements(true);
    try {
      await window.electron.resetGameAchievements(game.shop, game.objectId);
      await updateGame();
      showSuccessToast(t("reset_achievements_success"));
    } catch (error) {
      showErrorToast(t("reset_achievements_error"));
    } finally {
      setIsDeletingAchievements(false);
    }
  };

  const shouldShowLaunchOptionsConfiguration = false;

  return (
    <>
      <DeleteGameModal
        visible={showDeleteModal}
        onClose={() => setShowDeleteModal(false)}
        deleteGame={handleDeleteGame}
      />
      <RemoveGameFromLibraryModal
        visible={showRemoveGameModal}
        onClose={() => setShowRemoveGameModal(false)}
        removeGameFromLibrary={handleRemoveGameFromLibrary}
        game={game}
      />
      <ResetAchievementsModal
        visible={showResetAchievementsModal}
        onClose={() => setShowResetAchievementsModal(false)}
        resetAchievements={handleResetAchievements}
        game={game}
      />

      <Modal
        visible={visible}
        title={game.title}
        onClose={onClose}
        large={true}
      >
        <div className="game-options-modal__container">
          <div className="game-options-modal__section">
            <div className="game-options-modal__header">
              <h2>{t("executable_section_title")}</h2>
              <h4 className="game-options-modal__header-description">
                {t("executable_section_description")}
              </h4>
            </div>

            <div className="game-options-modal__executable-field">
              <TextField
                value={game.executablePath || ""}
                readOnly
                theme="dark"
                disabled
                placeholder={t("no_executable_selected")}
                rightContent={
                  <>
                    <Button
                      type="button"
                      theme="outline"
                      onClick={handleChangeExecutableLocation}
                    >
                      <FileIcon />
                      {t("select_executable")}
                    </Button>
                    {game.executablePath && (
                      <Button
                        onClick={handleClearExecutablePath}
                        theme="outline"
                      >
                        {t("clear")}
                      </Button>
                    )}
                  </>
                }
              />

              {game.executablePath && (
                <div className="game-options-modal__executable-field-buttons">
                  <Button
                    type="button"
                    theme="outline"
                    onClick={handleOpenGameExecutablePath}
                  >
                    {t("open_folder")}
                  </Button>
                  <Button onClick={handleCreateShortcut} theme="outline">
                    {t("create_shortcut")}
                  </Button>
                </div>
              )}
            </div>
          </div>

          {shouldShowWinePrefixConfiguration && (
            <div className="game-options-modal__wine-prefix">
              <div className="game-options-modal__header">
                <h2>{t("wine_prefix")}</h2>
                <h4 className="game-options-modal__header-description">
                  {t("wine_prefix_description")}
                </h4>
              </div>
              <TextField
                value={game.winePrefixPath || ""}
                readOnly
                theme="dark"
                disabled
                placeholder={t("no_directory_selected")}
                rightContent={
                  <>
                    <Button
                      type="button"
                      theme="outline"
                      onClick={handleChangeWinePrefixPath}
                    >
                      <FileDirectoryIcon />
                      {t("select_executable")}
                    </Button>
                    {game.winePrefixPath && (
                      <Button
                        onClick={handleClearWinePrefixPath}
                        theme="outline"
                      >
                        {t("clear")}
                      </Button>
                    )}
                  </>
                }
              />
            </div>
          )}

          {shouldShowLaunchOptionsConfiguration && (
            <div className="game-options-modal__launch-options">
              <div className="game-options-modal__header">
                <h2>{t("launch_options")}</h2>
                <h4 className="game-options-modal__header-description">
                  {t("launch_options_description")}
                </h4>
              </div>
              <TextField
                value={launchOptions}
                theme="dark"
                placeholder={t("launch_options_placeholder")}
                onChange={handleChangeLaunchOptions}
                rightContent={
                  game.launchOptions && (
                    <Button onClick={handleClearLaunchOptions} theme="outline">
                      {t("clear")}
                    </Button>
                  )
                }
              />
            </div>
          )}

          <div className="game-options-modal__downloads">
            <div className="game-options-modal__header">
              <h2>{t("downloads_secion_title")}</h2>
              <h4 className="game-options-modal__header-description">
                {t("downloads_section_description")}
              </h4>
            </div>

<<<<<<< HEAD
          <div className={styles.gameOptionRow}>
            <Button
              onClick={() => setShowRepacksModal(true)}
              theme="outline"
              disabled={deleting || isGameDownloading || !repacks.length}
            >
              {t("open_download_options")}
            </Button>
            {game.download?.downloadPath && (
=======
            <div className="game-options-modal__row">
>>>>>>> 36bd588d
              <Button
                onClick={() => setShowRepacksModal(true)}
                theme="outline"
                disabled={deleting || isGameDownloading || !repacks.length}
              >
                {t("open_download_options")}
              </Button>
              {game.downloadPath && (
                <Button
                  onClick={handleOpenDownloadFolder}
                  theme="outline"
                  disabled={deleting}
                >
                  {t("open_download_location")}
                </Button>
              )}
            </div>
          </div>

          <div className="game-options-modal__danger-zone">
            <div className="game-options-modal__header">
              <h2>{t("danger_zone_section_title")}</h2>
              <h4 className="game-options-modal__danger-zone-description">
                {t("danger_zone_section_description")}
              </h4>
            </div>

<<<<<<< HEAD
          <div className={styles.gameOptionRow}>
            <Button
              onClick={() => setShowRemoveGameModal(true)}
              theme="danger"
              disabled={deleting}
            >
              {t("remove_from_library")}
            </Button>

            <Button
              onClick={() => setShowResetAchievementsModal(true)}
              theme="danger"
              disabled={
                deleting ||
                isDeletingAchievements ||
                !hasAchievements ||
                !userDetails
              }
            >
              {t("reset_achievements")}
            </Button>

            <Button
              onClick={() => {
                setShowDeleteModal(true);
              }}
              theme="danger"
              disabled={
                isGameDownloading || deleting || !game.download?.downloadPath
              }
            >
              {t("remove_files")}
            </Button>
=======
            <div className="game-options-modal__danger-zone-buttons">
              <Button
                onClick={() => setShowRemoveGameModal(true)}
                theme="danger"
                disabled={deleting}
              >
                {t("remove_from_library")}
              </Button>

              <Button
                onClick={() => setShowResetAchievementsModal(true)}
                theme="danger"
                disabled={
                  deleting ||
                  isDeletingAchievements ||
                  !hasAchievements ||
                  !userDetails
                }
              >
                {t("reset_achievements")}
              </Button>

              <Button
                onClick={() => {
                  setShowDeleteModal(true);
                }}
                theme="danger"
                disabled={isGameDownloading || deleting || !game.downloadPath}
              >
                {t("remove_files")}
              </Button>
            </div>
>>>>>>> 36bd588d
          </div>
        </div>
      </Modal>
    </>
  );
}<|MERGE_RESOLUTION|>--- conflicted
+++ resolved
@@ -1,12 +1,7 @@
 import { useContext, useRef, useState } from "react";
 import { useTranslation } from "react-i18next";
 import { Button, Modal, TextField } from "@renderer/components";
-<<<<<<< HEAD
 import type { LibraryGame } from "@types";
-import * as styles from "./game-options-modal.css";
-=======
-import type { Game } from "@types";
->>>>>>> 36bd588d
 import { gameDetailsContext } from "@renderer/context";
 import { DeleteGameModal } from "@renderer/pages/downloads/delete-game-modal";
 import { useDownload, useToast, useUserDetails } from "@renderer/hooks";
@@ -26,7 +21,7 @@
   visible,
   game,
   onClose,
-}: GameOptionsModalProps) {
+}: Readonly<GameOptionsModalProps>) {
   const { t } = useTranslation("game_details");
 
   const { showSuccessToast, showErrorToast } = useToast();
@@ -341,19 +336,7 @@
               </h4>
             </div>
 
-<<<<<<< HEAD
-          <div className={styles.gameOptionRow}>
-            <Button
-              onClick={() => setShowRepacksModal(true)}
-              theme="outline"
-              disabled={deleting || isGameDownloading || !repacks.length}
-            >
-              {t("open_download_options")}
-            </Button>
-            {game.download?.downloadPath && (
-=======
             <div className="game-options-modal__row">
->>>>>>> 36bd588d
               <Button
                 onClick={() => setShowRepacksModal(true)}
                 theme="outline"
@@ -361,7 +344,7 @@
               >
                 {t("open_download_options")}
               </Button>
-              {game.downloadPath && (
+              {game.download?.downloadPath && (
                 <Button
                   onClick={handleOpenDownloadFolder}
                   theme="outline"
@@ -381,41 +364,6 @@
               </h4>
             </div>
 
-<<<<<<< HEAD
-          <div className={styles.gameOptionRow}>
-            <Button
-              onClick={() => setShowRemoveGameModal(true)}
-              theme="danger"
-              disabled={deleting}
-            >
-              {t("remove_from_library")}
-            </Button>
-
-            <Button
-              onClick={() => setShowResetAchievementsModal(true)}
-              theme="danger"
-              disabled={
-                deleting ||
-                isDeletingAchievements ||
-                !hasAchievements ||
-                !userDetails
-              }
-            >
-              {t("reset_achievements")}
-            </Button>
-
-            <Button
-              onClick={() => {
-                setShowDeleteModal(true);
-              }}
-              theme="danger"
-              disabled={
-                isGameDownloading || deleting || !game.download?.downloadPath
-              }
-            >
-              {t("remove_files")}
-            </Button>
-=======
             <div className="game-options-modal__danger-zone-buttons">
               <Button
                 onClick={() => setShowRemoveGameModal(true)}
@@ -443,12 +391,13 @@
                   setShowDeleteModal(true);
                 }}
                 theme="danger"
-                disabled={isGameDownloading || deleting || !game.downloadPath}
+                disabled={
+                  isGameDownloading || deleting || !game.download?.downloadPath
+                }
               >
                 {t("remove_files")}
               </Button>
             </div>
->>>>>>> 36bd588d
           </div>
         </div>
       </Modal>
