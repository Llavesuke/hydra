--- conflicted
+++ resolved
@@ -7,6 +7,22 @@
 
   &__filter-top {
     margin-bottom: 1rem;
+    display: flex;
+    flex-direction: column;
+    gap: 0.5rem;
+  }
+
+  &__filter-toggle {
+    align-self: flex-start;
+    display: flex;
+    align-items: center;
+    gap: 0.5rem;
+    font-size: globals.$small-font-size;
+    font-weight: 600;
+    color: var(--color-text-secondary);
+    padding: 0.5rem 0.75rem;
+    border-radius: 6px;
+    transition: background-color 0.2s ease;
     display: flex;
     flex-direction: column;
     gap: 0.5rem;
@@ -90,13 +106,6 @@
     margin-top: calc(globals.$spacing-unit * 0.5);
     max-height: 0;
     overflow: hidden;
-<<<<<<< HEAD
-    transition: max-height 0.3s ease, padding 0.3s ease;
-
-    &--open {
-      padding: 0.75rem;
-      max-height: 250px; /* Ajuste baseado no conteúdo esperado */
-=======
     transition:
       max-height 0.3s ease,
       padding 0.3s ease;
@@ -104,16 +113,11 @@
     &--open {
       padding: 0.75rem;
       max-height: 250px;
->>>>>>> 1525ccc4
     }
   }
 
   &__filter-label {
-<<<<<<< HEAD
-    display: none; /* Escondido pois agora está no botão toggle */
-=======
     display: none;
->>>>>>> 1525ccc4
     font-size: globals.$small-font-size;
     font-weight: 600;
     margin-bottom: 0.75rem;
@@ -124,19 +128,18 @@
   &__source-grid {
     display: grid;
     grid-template-columns: repeat(auto-fill, minmax(150px, 1fr));
+    grid-template-columns: repeat(auto-fill, minmax(150px, 1fr));
     gap: 0.5rem;
     max-height: 200px;
     overflow-y: auto;
     overflow-x: hidden;
+    overflow-x: hidden;
     align-items: start;
-<<<<<<< HEAD
     padding-right: 0.25rem; /* Espaço para a barra de rolagem */
-=======
-    padding-right: 0.25rem;
->>>>>>> 1525ccc4
   }
 
   &__source-item {
+    padding: 0.35rem 0.5rem;
     padding: 0.35rem 0.5rem;
     background: var(--color-surface, rgba(0, 0, 0, 0.03));
     border: 1px solid var(--color-border);
@@ -146,15 +149,12 @@
     min-height: 38px;
     box-sizing: border-box;
     width: 100%;
+    width: 100%;
   }
 
   &__source-item :global(.checkbox-field) {
     width: 100%;
-<<<<<<< HEAD
-    min-width: 0; /* Permite que o flex item encolha abaixo da largura do conteúdo */
-=======
     min-width: 0;
->>>>>>> 1525ccc4
   }
 
   &__source-item :global(.checkbox-field__label) {
@@ -162,11 +162,7 @@
     overflow: hidden;
     text-overflow: ellipsis;
     display: block;
-<<<<<<< HEAD
-    font-size: 0.85rem; /* Fonte levemente menor para caber melhor */
-=======
     font-size: 0.85rem;
->>>>>>> 1525ccc4
     width: 100%;
   }
 }