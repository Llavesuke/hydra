--- conflicted
+++ resolved
@@ -50,15 +50,9 @@
     game.download?.status === "active" && lastPacket?.gameId === game.id;
 
   const downloadInProgressInfo = (
-<<<<<<< HEAD
-    <div className={styles.downloadDetailsRow}>
-      <Link to="/downloads" className={styles.downloadsLink}>
-        {game.download?.status === "active"
-=======
     <div className="hero-panel-playtime__download-details">
       <Link to="/downloads" className="hero-panel-playtime__downloads-link">
-        {game.status === "active"
->>>>>>> 36bd588d
+        {game.download?.status === "active"
           ? t("download_in_progress")
           : t("download_paused")}
       </Link>
