--- conflicted
+++ resolved
@@ -54,31 +54,6 @@
     game?.download?.status === "paused";
 
   return (
-<<<<<<< HEAD
-    <>
-      <div
-        style={{ backgroundColor: gameColor }}
-        className={styles.panel({ stuck: isHeaderStuck })}
-      >
-        <div className={styles.content}>{getInfo()}</div>
-        <div className={styles.actions}>
-          <HeroPanelActions />
-        </div>
-
-        {showProgressBar && (
-          <progress
-            max={1}
-            value={
-              isGameDownloading
-                ? lastPacket?.progress
-                : game?.download?.progress
-            }
-            className={styles.progressBar({
-              disabled: game?.download?.status === "paused",
-            })}
-          />
-        )}
-=======
     <div
       style={{ backgroundColor: gameColor }}
       className={`hero-panel ${isHeaderStuck ? "hero-panel--stuck" : ""}`}
@@ -86,15 +61,16 @@
       <div className="hero-panel__content">{getInfo()}</div>
       <div className="hero-panel__actions">
         <HeroPanelActions />
->>>>>>> 36bd588d
       </div>
 
       {showProgressBar && (
         <progress
           max={1}
-          value={isGameDownloading ? lastPacket?.game.progress : game?.progress}
+          value={
+            isGameDownloading ? lastPacket?.progress : game?.download?.progress
+          }
           className={`hero-panel__progress-bar ${
-            game?.status === "paused"
+            game?.download?.status === "paused"
               ? "hero-panel__progress-bar--disabled"
               : ""
           }`}
