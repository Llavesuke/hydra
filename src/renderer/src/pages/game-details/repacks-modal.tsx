--- conflicted
+++ resolved
@@ -16,6 +16,7 @@
 } from "@renderer/helpers/searcher";
 import { Tag } from "@renderer/components/tag/tag";
 import { getRepackLanguageBasedOnRepacker } from "../../helpers/searcher";
+import { useAppSelector } from "@renderer/hooks";
 
 export interface RepacksModalProps {
   visible: boolean;
@@ -93,7 +94,6 @@
               <p style={{ color: "#DADBE1", wordBreak: "break-word" }}>
                 {repack.title}
               </p>
-<<<<<<< HEAD
               <div
                 style={{
                   display: "flex",
@@ -104,8 +104,7 @@
               >
                 <div>
                   <p style={{ fontSize: "12px" }}>
-                    {repack.fileSize} -{" "}
-                    {repackersFriendlyNames[repack.repacker]} -{" "}
+                    {repack.fileSize} - {repack.repacker} -{" "}
                     {repack.uploadDate
                       ? format(repack.uploadDate, "dd/MM/yyyy")
                       : ""}
@@ -130,14 +129,6 @@
                   <Tag>{t("multiplayer")}</Tag>
                 )}
               </div>
-=======
-              <p style={{ fontSize: "12px" }}>
-                {repack.fileSize} - {repack.repacker} -{" "}
-                {repack.uploadDate
-                  ? format(repack.uploadDate, "dd/MM/yyyy")
-                  : ""}
-              </p>
->>>>>>> 863f85f4
             </Button>
           ))}
         </div>
