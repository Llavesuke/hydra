import { useEffect, useRef, useState } from "react";
import { ShopDetails, SteamMovies, SteamScreenshot } from "@types";
import { ChevronRightIcon, ChevronLeftIcon } from "@primer/octicons-react";
import * as styles from "./gallery-slider.css";

export interface GallerySliderProps {
  gameDetails: ShopDetails | null;
}

export function GallerySlider({ gameDetails }: GallerySliderProps) {
  const scrollContainerRef = useRef<HTMLDivElement>(null);

  const [mediaCount] = useState<number>(() => {
    if (gameDetails) {
      if (gameDetails.screenshots && gameDetails.movies) {
        return gameDetails.screenshots.length + gameDetails.movies.length;
      } else if (gameDetails.movies) {
        return gameDetails.movies.length;
      } else if (gameDetails.screenshots) {
        return gameDetails.screenshots.length;
      }
    }

    return 0;
  });

  const [mediaIndex, setMediaIndex] = useState<number>(0);
  const [arrowShow, setArrowShow] = useState(false);

  const showNextImage = () => {
    setMediaIndex((index: number) => {
      if (index === mediaCount - 1) return 0;

      return index + 1;
    });
  };

  const showPrevImage = () => {
    setMediaIndex((index: number) => {
      if (index === 0) return mediaCount - 1;

      return index - 1;
    });
  };

  useEffect(() => {
    setMediaIndex(0);
  }, [gameDetails]);

  useEffect(() => {
    if (scrollContainerRef.current) {
      const container = scrollContainerRef.current;
      const totalWidth = container.scrollWidth - container.clientWidth;
      const itemWidth = totalWidth / (mediaCount - 1);
      const scrollLeft = mediaIndex * itemWidth;
      container.scrollLeft = scrollLeft;
    }
  }, [gameDetails, mediaIndex, mediaCount]);

  const hasScreenshots = gameDetails && gameDetails.screenshots.length;
  const hasMovies = gameDetails && gameDetails.movies?.length;

  return (
    <>
      {hasScreenshots && (
        <div className={styles.gallerySliderContainer}>
          <div
            onMouseEnter={() => setArrowShow(true)}
            onMouseLeave={() => setArrowShow(false)}
            className={styles.gallerySliderAnimationContainer}
          >
            {gameDetails.movies &&
              gameDetails.movies.map((video: SteamMovies, i: number) => (
                <video
<<<<<<< HEAD
                  key={video.id}
=======
                  key={"video-" + i}
>>>>>>> ae1e2f1f
                  controls
                  className={styles.gallerySliderMedia}
                  poster={video.thumbnail}
                  style={{ translate: `${-100 * mediaIndex}%` }}
                  autoPlay
                  loop
                  muted
                >
                  <source src={video.webm.max.replace("http", "https")} />
                </video>
              ))}
<<<<<<< HEAD

            {gameDetails.screenshots.map((image: SteamScreenshot) => (
              <img
                key={image.id}
                className={styles.gallerySliderMedia}
                src={image.path_full}
                style={{ translate: `${-100 * mediaIndex}%` }}
              />
            ))}

=======
            {gameDetails.screenshots &&
              gameDetails.screenshots.map((image: SteamScreenshot, i: number) => (
                <img
                  key={"image-" + i}
                  className={styles.gallerySliderMedia}
                  src={image.path_full}
                  style={{ translate: `${-100 * mediaIndex}%` }}
                />
              ))}
>>>>>>> ae1e2f1f
            {arrowShow && (
              <>
                <button
                  onClick={showPrevImage}
                  type="button"
                  className={styles.gallerySliderButton}
                  style={{ left: 0 }}
                >
                  <ChevronLeftIcon className={styles.gallerySliderIcons} />
                </button>

                <button
                  onClick={showNextImage}
                  type="button"
                  className={styles.gallerySliderButton}
                  style={{ right: 0 }}
                >
                  <ChevronRightIcon className={styles.gallerySliderIcons} />
                </button>
              </>
            )}
          </div>

          <div className={styles.gallerySliderPreview} ref={scrollContainerRef}>
            {hasMovies &&
              gameDetails.movies?.map((video: SteamMovies, i: number) => (
                <img
<<<<<<< HEAD
                  key={video.id}
=======
                  key={"video-thumb-" + i}
>>>>>>> ae1e2f1f
                  onClick={() => setMediaIndex(i)}
                  src={video.thumbnail}
                  className={`${styles.gallerySliderMediaPreview} ${mediaIndex === i ? styles.gallerySliderMediaPreviewActive : ""}`}
                />
              ))}
<<<<<<< HEAD

            {gameDetails.screenshots.map(
              (image: SteamScreenshot, i: number) => (
                <img
                  key={image.id}
                  onClick={() =>
                    setMediaIndex(
                      i + (gameDetails.movies ? gameDetails.movies.length : 0)
                    )
                  }
                  className={`${styles.gallerySliderMediaPreview} ${mediaIndex === i + (gameDetails.movies ? gameDetails.movies.length : 0) ? styles.gallerySliderMediaPreviewActive : ""}`}
                  src={image.path_full}
                />
              )
            )}
=======
            {gameDetails.screenshots &&
              gameDetails.screenshots.map(
                (image: SteamScreenshot, i: number) => (
                  <img
                    key={"image-thumb-" + i}
                    onClick={() =>
                      setMediaIndex(
                        i + (gameDetails.movies ? gameDetails.movies.length : 0)
                      )
                    }
                    className={`${styles.gallerySliderMediaPreview} ${mediaIndex === i + (gameDetails.movies ? gameDetails.movies.length : 0) ? styles.gallerySliderMediaPreviewActive : ""}`}
                    src={image.path_full}
                  />
                )
              )}
>>>>>>> ae1e2f1f
          </div>
        </div>
      )}
    </>
  );
}<|MERGE_RESOLUTION|>--- conflicted
+++ resolved
@@ -70,13 +70,9 @@
             className={styles.gallerySliderAnimationContainer}
           >
             {gameDetails.movies &&
-              gameDetails.movies.map((video: SteamMovies, i: number) => (
+              gameDetails.movies.map((video: SteamMovies) => (
                 <video
-<<<<<<< HEAD
                   key={video.id}
-=======
-                  key={"video-" + i}
->>>>>>> ae1e2f1f
                   controls
                   className={styles.gallerySliderMedia}
                   poster={video.thumbnail}
@@ -88,28 +84,17 @@
                   <source src={video.webm.max.replace("http", "https")} />
                 </video>
               ))}
-<<<<<<< HEAD
-
-            {gameDetails.screenshots.map((image: SteamScreenshot) => (
-              <img
-                key={image.id}
-                className={styles.gallerySliderMedia}
-                src={image.path_full}
-                style={{ translate: `${-100 * mediaIndex}%` }}
-              />
-            ))}
-
-=======
             {gameDetails.screenshots &&
-              gameDetails.screenshots.map((image: SteamScreenshot, i: number) => (
-                <img
-                  key={"image-" + i}
-                  className={styles.gallerySliderMedia}
-                  src={image.path_full}
-                  style={{ translate: `${-100 * mediaIndex}%` }}
-                />
-              ))}
->>>>>>> ae1e2f1f
+              gameDetails.screenshots.map(
+                (image: SteamScreenshot, i: number) => (
+                  <img
+                    key={"image-" + i}
+                    className={styles.gallerySliderMedia}
+                    src={image.path_full}
+                    style={{ translate: `${-100 * mediaIndex}%` }}
+                  />
+                )
+              )}
             {arrowShow && (
               <>
                 <button
@@ -137,33 +122,12 @@
             {hasMovies &&
               gameDetails.movies?.map((video: SteamMovies, i: number) => (
                 <img
-<<<<<<< HEAD
                   key={video.id}
-=======
-                  key={"video-thumb-" + i}
->>>>>>> ae1e2f1f
                   onClick={() => setMediaIndex(i)}
                   src={video.thumbnail}
                   className={`${styles.gallerySliderMediaPreview} ${mediaIndex === i ? styles.gallerySliderMediaPreviewActive : ""}`}
                 />
               ))}
-<<<<<<< HEAD
-
-            {gameDetails.screenshots.map(
-              (image: SteamScreenshot, i: number) => (
-                <img
-                  key={image.id}
-                  onClick={() =>
-                    setMediaIndex(
-                      i + (gameDetails.movies ? gameDetails.movies.length : 0)
-                    )
-                  }
-                  className={`${styles.gallerySliderMediaPreview} ${mediaIndex === i + (gameDetails.movies ? gameDetails.movies.length : 0) ? styles.gallerySliderMediaPreviewActive : ""}`}
-                  src={image.path_full}
-                />
-              )
-            )}
-=======
             {gameDetails.screenshots &&
               gameDetails.screenshots.map(
                 (image: SteamScreenshot, i: number) => (
@@ -179,7 +143,6 @@
                   />
                 )
               )}
->>>>>>> ae1e2f1f
           </div>
         </div>
       )}
