--- conflicted
+++ resolved
@@ -9,11 +9,8 @@
   [Downloader.PixelDrain]: "PixelDrain",
   [Downloader.Qiwi]: "Qiwi",
   [Downloader.Datanodes]: "Datanodes",
-<<<<<<< HEAD
+  [Downloader.Mediafire]: "Mediafire",
   [Downloader.TorBox]: "TorBox",
-=======
-  [Downloader.Mediafire]: "Mediafire",
->>>>>>> 0c8bccc6
 };
 
 export const MAX_MINUTES_TO_SHOW_IN_PLAYTIME = 120;