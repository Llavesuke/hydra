import { Downloader } from "@shared";

export const VERSION_CODENAME = "Spectre";

export const DOWNLOADER_NAME = {
  [Downloader.RealDebrid]: "Real-Debrid",
  [Downloader.Torrent]: "Torrent",
  [Downloader.Gofile]: "Gofile",
  [Downloader.PixelDrain]: "PixelDrain",
  [Downloader.Qiwi]: "Qiwi",
<<<<<<< HEAD
  [Downloader.TorBox]: "TorBox",
=======
  [Downloader.Datanodes]: "Datanodes",
>>>>>>> d4be5b8c
};

export const MAX_MINUTES_TO_SHOW_IN_PLAYTIME = 120;<|MERGE_RESOLUTION|>--- conflicted
+++ resolved
@@ -8,11 +8,8 @@
   [Downloader.Gofile]: "Gofile",
   [Downloader.PixelDrain]: "PixelDrain",
   [Downloader.Qiwi]: "Qiwi",
-<<<<<<< HEAD
+  [Downloader.Datanodes]: "Datanodes",
   [Downloader.TorBox]: "TorBox",
-=======
-  [Downloader.Datanodes]: "Datanodes",
->>>>>>> d4be5b8c
 };
 
 export const MAX_MINUTES_TO_SHOW_IN_PLAYTIME = 120;