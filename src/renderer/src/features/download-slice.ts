--- conflicted
+++ resolved
@@ -20,11 +20,7 @@
   reducers: {
     setLastPacket: (state, action: PayloadAction<DownloadProgress | null>) => {
       state.lastPacket = action.payload;
-<<<<<<< HEAD
-      if (!state.gameId) state.gameId = action.payload.gameId;
-=======
       if (!state.gameId && action.payload) state.gameId = action.payload.gameId;
->>>>>>> 110131f1
     },
     clearDownload: (state) => {
       state.lastPacket = null;
