import { useCallback, useEffect, useRef } from "react";

import { Sidebar, BottomPanel, Header, Toast } from "@renderer/components";

import {
  useAppDispatch,
  useAppSelector,
  useDownload,
  useLibrary,
  useToast,
  useUserDetails,
} from "@renderer/hooks";

import * as styles from "./app.css";

import { Outlet, useLocation, useNavigate } from "react-router-dom";
import {
  setSearch,
  clearSearch,
  setUserPreferences,
  toggleDraggingDisabled,
  closeToast,
  setUserDetails,
  setProfileBackground,
} from "@renderer/features";
import { useTranslation } from "react-i18next";

export interface AppProps {
  children: React.ReactNode;
}

export function App() {
  const contentRef = useRef<HTMLDivElement>(null);
  const { updateLibrary } = useLibrary();

  const { t } = useTranslation("app");

  const { clearDownload, setLastPacket } = useDownload();

  const { fetchUserDetails, updateUserDetails, clearUserDetails } =
    useUserDetails();

  const dispatch = useAppDispatch();

  const navigate = useNavigate();
  const location = useLocation();

  const search = useAppSelector((state) => state.search.value);

  const draggingDisabled = useAppSelector(
    (state) => state.window.draggingDisabled
  );

  const toast = useAppSelector((state) => state.toast);

  const { showSuccessToast } = useToast();

  useEffect(() => {
    Promise.all([window.electron.getUserPreferences(), updateLibrary()]).then(
      ([preferences]) => {
        dispatch(setUserPreferences(preferences));
      }
    );
  }, [navigate, location.pathname, dispatch, updateLibrary]);

  useEffect(() => {
    const unsubscribe = window.electron.onDownloadProgress(
      (downloadProgress) => {
        if (downloadProgress.game.progress === 1) {
          clearDownload();
          updateLibrary();
          return;
        }

        setLastPacket(downloadProgress);
      }
    );

    return () => {
      unsubscribe();
    };
  }, [clearDownload, setLastPacket, updateLibrary]);

  useEffect(() => {
    const cachedUserDetails = window.localStorage.getItem("userDetails");

    if (cachedUserDetails) {
      const { profileBackground, ...userDetails } =
        JSON.parse(cachedUserDetails);

      dispatch(setUserDetails(userDetails));
      dispatch(setProfileBackground(profileBackground));
    }

    window.electron.isUserLoggedIn().then((isLoggedIn) => {
      if (isLoggedIn) {
        fetchUserDetails().then((response) => {
          if (response) setUserDetails(response);
        });
      }
    });
  }, [dispatch, fetchUserDetails]);

  const onSignIn = useCallback(() => {
    fetchUserDetails().then((response) => {
      if (response) {
        updateUserDetails(response);
        showSuccessToast(t("successfully_signed_in"));
      }
    });
  }, [fetchUserDetails, t, showSuccessToast, updateUserDetails]);

  useEffect(() => {
    const listeners = [
      window.electron.onSignIn(onSignIn),
      window.electron.onLibraryBatchComplete(() => {
        updateLibrary();
      }),
      window.electron.onSignOut(() => clearUserDetails()),
    ];

    return () => {
      listeners.forEach((unsubscribe) => unsubscribe());
    };
<<<<<<< HEAD
  }, [fetchUserDetails, updateUserDetails, updateLibrary, clearUserDetails]);
=======
  }, [onSignIn, updateLibrary, clearUserDetails]);
>>>>>>> abe9e309

  const handleSearch = useCallback(
    (query: string) => {
      dispatch(setSearch(query));

      if (query === "") {
        navigate(-1);
        return;
      }

      const searchParams = new URLSearchParams({
        query,
      });

      navigate(`/search?${searchParams.toString()}`, {
        replace: location.pathname.startsWith("/search"),
      });
    },
    [dispatch, location.pathname, navigate]
  );

  const handleClear = useCallback(() => {
    dispatch(clearSearch());
    navigate(-1);
  }, [dispatch, navigate]);

  useEffect(() => {
    if (contentRef.current) contentRef.current.scrollTop = 0;
  }, [location.pathname, location.search]);

  useEffect(() => {
    new MutationObserver(() => {
      const modal = document.body.querySelector("[role=modal]");

      dispatch(toggleDraggingDisabled(Boolean(modal)));
    }).observe(document.body, {
      attributes: false,
      childList: true,
    });
  }, [dispatch, draggingDisabled]);

  const handleToastClose = useCallback(() => {
    dispatch(closeToast());
  }, [dispatch]);

  return (
    <>
      {window.electron.platform === "win32" && (
        <div className={styles.titleBar}>
          <h4>Hydra</h4>
        </div>
      )}

      <Toast
        visible={toast.visible}
        message={toast.message}
        type={toast.type}
        onClose={handleToastClose}
      />

      <main>
        <Sidebar />

        <article className={styles.container}>
          <Header
            onSearch={handleSearch}
            search={search}
            onClear={handleClear}
          />

          <section ref={contentRef} className={styles.content}>
            <Outlet />
          </section>
        </article>
      </main>

      <BottomPanel />
    </>
  );
}<|MERGE_RESOLUTION|>--- conflicted
+++ resolved
@@ -122,11 +122,7 @@
     return () => {
       listeners.forEach((unsubscribe) => unsubscribe());
     };
-<<<<<<< HEAD
-  }, [fetchUserDetails, updateUserDetails, updateLibrary, clearUserDetails]);
-=======
   }, [onSignIn, updateLibrary, clearUserDetails]);
->>>>>>> abe9e309
 
   const handleSearch = useCallback(
     (query: string) => {
