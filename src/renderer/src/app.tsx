--- conflicted
+++ resolved
@@ -149,11 +149,7 @@
     return () => {
       listeners.forEach((unsubscribe) => unsubscribe());
     };
-<<<<<<< HEAD
-  }, [fetchUserDetails, updateUserDetails, clearUserDetails, updateLibrary]);
-=======
   }, [onSignIn, updateLibrary, clearUserDetails]);
->>>>>>> abe9e309
 
   const handleSearch = useCallback(
     (query: string) => {
