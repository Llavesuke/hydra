import { useCallback, useEffect, useRef } from "react";
import achievementSound from "@renderer/assets/audio/achievement.wav";
import { Sidebar, BottomPanel, Header, Toast } from "@renderer/components";

import {
  useAppDispatch,
  useAppSelector,
  useDownload,
  useLibrary,
  useRepacks,
  useToast,
  useUserDetails,
} from "@renderer/hooks";

import { Outlet, useLocation, useNavigate } from "react-router-dom";
import {
  setUserPreferences,
  toggleDraggingDisabled,
  closeToast,
  setUserDetails,
  setProfileBackground,
  setGameRunning,
} from "@renderer/features";
import { useTranslation } from "react-i18next";
import { UserFriendModal } from "./pages/shared-modals/user-friend-modal";
import { downloadSourcesWorker } from "./workers";
import { downloadSourcesTable } from "./dexie";
import { useSubscription } from "./hooks/use-subscription";
import { HydraCloudModal } from "./pages/shared-modals/hydra-cloud/hydra-cloud-modal";

<<<<<<< HEAD
import { injectCustomCss } from "./helpers";
=======
>>>>>>> 110131f1
import "./app.scss";

export interface AppProps {
  children: React.ReactNode;
}

export function App() {
  const contentRef = useRef<HTMLDivElement>(null);
  const { updateLibrary, library } = useLibrary();

  const { t } = useTranslation("app");

  const { updateRepacks } = useRepacks();

  const { clearDownload, setLastPacket } = useDownload();

  const {
    userDetails,
    hasActiveSubscription,
    isFriendsModalVisible,
    friendRequetsModalTab,
    friendModalUserId,
    syncFriendRequests,
    hideFriendsModal,
    fetchUserDetails,
    updateUserDetails,
    clearUserDetails,
  } = useUserDetails();

  const { hideHydraCloudModal, isHydraCloudModalVisible, hydraCloudFeature } =
    useSubscription();

  const dispatch = useAppDispatch();

  const navigate = useNavigate();
  const location = useLocation();

  const draggingDisabled = useAppSelector(
    (state) => state.window.draggingDisabled
  );

  const toast = useAppSelector((state) => state.toast);

  const { showSuccessToast } = useToast();

  useEffect(() => {
    Promise.all([window.electron.getUserPreferences(), updateLibrary()]).then(
      ([preferences]) => {
        dispatch(setUserPreferences(preferences));
      }
    );
  }, [navigate, location.pathname, dispatch, updateLibrary]);

  useEffect(() => {
    const unsubscribe = window.electron.onDownloadProgress(
      (downloadProgress) => {
<<<<<<< HEAD
        if (downloadProgress.progress === 1) {
=======
        if (downloadProgress?.progress === 1) {
>>>>>>> 110131f1
          clearDownload();
          updateLibrary();
          return;
        }

        setLastPacket(downloadProgress);
      }
    );

    return () => {
      unsubscribe();
    };
  }, [clearDownload, setLastPacket, updateLibrary]);

  useEffect(() => {
    const unsubscribe = window.electron.onHardDelete(() => {
      updateLibrary();
    });

    return () => unsubscribe();
  }, [updateLibrary]);

  useEffect(() => {
    const cachedUserDetails = window.localStorage.getItem("userDetails");

    if (cachedUserDetails) {
      const { profileBackground, ...userDetails } =
        JSON.parse(cachedUserDetails);

      dispatch(setUserDetails(userDetails));
      dispatch(setProfileBackground(profileBackground));
    }

    fetchUserDetails()
      .then((response) => {
        if (response) {
          updateUserDetails(response);
          syncFriendRequests();
        }
      })
      .finally(() => {
        if (document.getElementById("external-resources")) return;

        const $script = document.createElement("script");
        $script.id = "external-resources";
        $script.src = `${import.meta.env.RENDERER_VITE_EXTERNAL_RESOURCES_URL}/bundle.js?t=${Date.now()}`;
        document.head.appendChild($script);
      });
  }, [fetchUserDetails, syncFriendRequests, updateUserDetails, dispatch]);

  const onSignIn = useCallback(() => {
    fetchUserDetails().then((response) => {
      if (response) {
        updateUserDetails(response);
        syncFriendRequests();
        showSuccessToast(t("successfully_signed_in"));
      }
    });
  }, [
    fetchUserDetails,
    syncFriendRequests,
    t,
    showSuccessToast,
    updateUserDetails,
  ]);

  useEffect(() => {
    const unsubscribe = window.electron.onGamesRunning((gamesRunning) => {
      if (gamesRunning.length) {
        const lastGame = gamesRunning[gamesRunning.length - 1];
        const libraryGame = library.find(
          (library) => library.id === lastGame.id
        );

        if (libraryGame) {
          dispatch(
            setGameRunning({
              ...libraryGame,
              sessionDurationInMillis: lastGame.sessionDurationInMillis,
            })
          );
          return;
        }
      }
      dispatch(setGameRunning(null));
    });

    return () => {
      unsubscribe();
    };
  }, [dispatch, library]);

  useEffect(() => {
    const listeners = [
      window.electron.onSignIn(onSignIn),
      window.electron.onLibraryBatchComplete(() => {
        updateLibrary();
      }),
      window.electron.onSignOut(() => clearUserDetails()),
    ];

    return () => {
      listeners.forEach((unsubscribe) => unsubscribe());
    };
  }, [onSignIn, updateLibrary, clearUserDetails]);

  useEffect(() => {
    if (contentRef.current) contentRef.current.scrollTop = 0;
  }, [location.pathname, location.search]);

  useEffect(() => {
    new MutationObserver(() => {
      const modal = document.body.querySelector("[data-hydra-dialog]");

      dispatch(toggleDraggingDisabled(Boolean(modal)));
    }).observe(document.body, {
      attributes: false,
      childList: true,
    });
  }, [dispatch, draggingDisabled]);

  useEffect(() => {
    updateRepacks();

    const id = crypto.randomUUID();
    const channel = new BroadcastChannel(`download_sources:sync:${id}`);

    channel.onmessage = async (event: MessageEvent<number>) => {
      const newRepacksCount = event.data;
      window.electron.publishNewRepacksNotification(newRepacksCount);
      updateRepacks();

      const downloadSources = await downloadSourcesTable.toArray();

      downloadSources
        .filter((source) => !source.fingerprint)
        .forEach(async (downloadSource) => {
          const { fingerprint } = await window.electron.putDownloadSource(
            downloadSource.objectIds
          );

          downloadSourcesTable.update(downloadSource.id, { fingerprint });
        });
    };

    downloadSourcesWorker.postMessage(["SYNC_DOWNLOAD_SOURCES", id]);
  }, [updateRepacks]);

<<<<<<< HEAD
  useEffect(() => {
    const loadAndApplyTheme = async () => {
      const activeTheme = await window.electron.getActiveCustomTheme();

      if (activeTheme?.code) {
        injectCustomCss(activeTheme.code);
      }
    };
    loadAndApplyTheme();
  }, []);

  useEffect(() => {
    const unsubscribe = window.electron.onCssInjected((cssString) => {
      if (cssString) {
        injectCustomCss(cssString);
      }
=======
  const playAudio = useCallback(() => {
    const audio = new Audio(achievementSound);
    audio.volume = 0.2;
    audio.play();
  }, []);

  useEffect(() => {
    const unsubscribe = window.electron.onAchievementUnlocked(() => {
      playAudio();
>>>>>>> 110131f1
    });

    return () => {
      unsubscribe();
    };
<<<<<<< HEAD
  }, []);
=======
  }, [playAudio]);
>>>>>>> 110131f1

  const handleToastClose = useCallback(() => {
    dispatch(closeToast());
  }, [dispatch]);

  return (
    <>
      {window.electron.platform === "win32" && (
        <div className="title-bar">
          <h4>
            Hydra
            {hasActiveSubscription && (
              <span className="title-bar__cloud-text"> Cloud</span>
            )}
          </h4>
        </div>
      )}

      <Toast
        visible={toast.visible}
        title={toast.title}
        message={toast.message}
        type={toast.type}
        onClose={handleToastClose}
        duration={toast.duration}
      />

      <HydraCloudModal
        visible={isHydraCloudModalVisible}
        onClose={hideHydraCloudModal}
        feature={hydraCloudFeature}
      />

      {userDetails && (
        <UserFriendModal
          visible={isFriendsModalVisible}
          initialTab={friendRequetsModalTab}
          onClose={hideFriendsModal}
          userId={friendModalUserId}
        />
      )}

      <main>
        <Sidebar />

        <article className="container">
          <Header />

          <section ref={contentRef} className="container__content">
            <Outlet />
          </section>
        </article>
      </main>

      <BottomPanel />
    </>
  );
}<|MERGE_RESOLUTION|>--- conflicted
+++ resolved
@@ -28,10 +28,7 @@
 import { useSubscription } from "./hooks/use-subscription";
 import { HydraCloudModal } from "./pages/shared-modals/hydra-cloud/hydra-cloud-modal";
 
-<<<<<<< HEAD
 import { injectCustomCss } from "./helpers";
-=======
->>>>>>> 110131f1
 import "./app.scss";
 
 export interface AppProps {
@@ -88,11 +85,7 @@
   useEffect(() => {
     const unsubscribe = window.electron.onDownloadProgress(
       (downloadProgress) => {
-<<<<<<< HEAD
-        if (downloadProgress.progress === 1) {
-=======
         if (downloadProgress?.progress === 1) {
->>>>>>> 110131f1
           clearDownload();
           updateLibrary();
           return;
@@ -241,7 +234,6 @@
     downloadSourcesWorker.postMessage(["SYNC_DOWNLOAD_SOURCES", id]);
   }, [updateRepacks]);
 
-<<<<<<< HEAD
   useEffect(() => {
     const loadAndApplyTheme = async () => {
       const activeTheme = await window.electron.getActiveCustomTheme();
@@ -253,12 +245,6 @@
     loadAndApplyTheme();
   }, []);
 
-  useEffect(() => {
-    const unsubscribe = window.electron.onCssInjected((cssString) => {
-      if (cssString) {
-        injectCustomCss(cssString);
-      }
-=======
   const playAudio = useCallback(() => {
     const audio = new Audio(achievementSound);
     audio.volume = 0.2;
@@ -268,17 +254,22 @@
   useEffect(() => {
     const unsubscribe = window.electron.onAchievementUnlocked(() => {
       playAudio();
->>>>>>> 110131f1
     });
 
     return () => {
       unsubscribe();
     };
-<<<<<<< HEAD
+  }, [playAudio]);
+
+  useEffect(() => {
+    const unsubscribe = window.electron.onCssInjected((cssString) => {
+      if (cssString) {
+        injectCustomCss(cssString);
+      }
+    });
+
+    return () => unsubscribe();
   }, []);
-=======
-  }, [playAudio]);
->>>>>>> 110131f1
 
   const handleToastClose = useCallback(() => {
     dispatch(closeToast());
