import { useCallback, useEffect, useRef } from "react";

import { Sidebar, BottomPanel, Header, Toast } from "@renderer/components";

import {
  useAppDispatch,
  useAppSelector,
  useDownload,
  useLibrary,
  useUserDetails,
} from "@renderer/hooks";

import * as styles from "./app.css";

import { Outlet, useLocation, useNavigate } from "react-router-dom";
import {
  setSearch,
  clearSearch,
  setUserPreferences,
  toggleDraggingDisabled,
  closeToast,
  setUserDetails,
  setProfileBackground,
} from "@renderer/features";

export interface AppProps {
  children: React.ReactNode;
}

export function App() {
  const contentRef = useRef<HTMLDivElement>(null);
  const { updateLibrary } = useLibrary();

  const { clearDownload, setLastPacket } = useDownload();

  const { fetchUserDetails, updateUserDetails, clearUserDetails } =
    useUserDetails();

  const dispatch = useAppDispatch();

  const navigate = useNavigate();
  const location = useLocation();

  const search = useAppSelector((state) => state.search.value);

  const draggingDisabled = useAppSelector(
    (state) => state.window.draggingDisabled
  );

  const toast = useAppSelector((state) => state.toast);

  useEffect(() => {
    Promise.all([window.electron.getUserPreferences(), updateLibrary()]).then(
      ([preferences]) => {
        dispatch(setUserPreferences(preferences));
      }
    );
  }, [navigate, location.pathname, dispatch, updateLibrary]);

  useEffect(() => {
    const unsubscribe = window.electron.onDownloadProgress(
      (downloadProgress) => {
        if (downloadProgress.game.progress === 1) {
          clearDownload();
          updateLibrary();
          return;
        }

        setLastPacket(downloadProgress);
      }
    );

    return () => {
      unsubscribe();
    };
  }, [clearDownload, setLastPacket, updateLibrary]);

  useEffect(() => {
    const cachedUserDetails = window.localStorage.getItem("userDetails");

    if (cachedUserDetails) {
      const { profileBackground, ...userDetails } =
        JSON.parse(cachedUserDetails);

      dispatch(setUserDetails(userDetails));
      dispatch(setProfileBackground(profileBackground));
    }

    window.electron.isUserLoggedIn().then((isLoggedIn) => {
      if (isLoggedIn) {
        fetchUserDetails().then((response) => {
          if (response) setUserDetails(response);
        });
      }
    });
  }, [dispatch, fetchUserDetails]);

  useEffect(() => {
    const listeners = [
      window.electron.onSignIn(() => {
        fetchUserDetails().then((response) => {
          if (response) updateUserDetails(response);
        });
      }),
      window.electron.onLibraryBatchComplete(() => {
        updateLibrary();
      }),
      window.electron.onSignOut(() => {
        clearUserDetails();
      }),
    ];

    return () => {
      listeners.forEach((unsubscribe) => unsubscribe());
    };
<<<<<<< HEAD
  }, [fetchUserDetails, updateUserDetails, clearUserDetails]);
=======
  }, [updateUser, updateLibrary, clearUser]);
>>>>>>> b337fd8d

  const handleSearch = useCallback(
    (query: string) => {
      dispatch(setSearch(query));

      if (query === "") {
        navigate(-1);
        return;
      }

      const searchParams = new URLSearchParams({
        query,
      });

      navigate(`/search?${searchParams.toString()}`, {
        replace: location.pathname.startsWith("/search"),
      });
    },
    [dispatch, location.pathname, navigate]
  );

  const handleClear = useCallback(() => {
    dispatch(clearSearch());
    navigate(-1);
  }, [dispatch, navigate]);

  useEffect(() => {
    if (contentRef.current) contentRef.current.scrollTop = 0;
  }, [location.pathname, location.search]);

  useEffect(() => {
    new MutationObserver(() => {
      const modal = document.body.querySelector("[role=modal]");

      dispatch(toggleDraggingDisabled(Boolean(modal)));
    }).observe(document.body, {
      attributes: false,
      childList: true,
    });
  }, [dispatch, draggingDisabled]);

  const handleToastClose = useCallback(() => {
    dispatch(closeToast());
  }, [dispatch]);

  return (
    <>
      {window.electron.platform === "win32" && (
        <div className={styles.titleBar}>
          <h4>Hydra</h4>
        </div>
      )}

      <main>
        <Sidebar />

        <article className={styles.container}>
          <Header
            onSearch={handleSearch}
            search={search}
            onClear={handleClear}
          />

          <section ref={contentRef} className={styles.content}>
            <Outlet />
          </section>
        </article>
      </main>

      <BottomPanel />

      <Toast
        visible={toast.visible}
        message={toast.message}
        type={toast.type}
        onClose={handleToastClose}
      />
    </>
  );
}<|MERGE_RESOLUTION|>--- conflicted
+++ resolved
@@ -113,11 +113,7 @@
     return () => {
       listeners.forEach((unsubscribe) => unsubscribe());
     };
-<<<<<<< HEAD
   }, [fetchUserDetails, updateUserDetails, clearUserDetails]);
-=======
-  }, [updateUser, updateLibrary, clearUser]);
->>>>>>> b337fd8d
 
   const handleSearch = useCallback(
     (query: string) => {
