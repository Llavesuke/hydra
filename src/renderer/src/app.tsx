import { useCallback, useContext, useEffect, useRef } from "react";

import { Sidebar, BottomPanel, Header, Toast } from "@renderer/components";

import {
  useAppDispatch,
  useAppSelector,
  useDownload,
  useLibrary,
  useToast,
  useUserDetails,
} from "@renderer/hooks";

import * as styles from "./app.css";

import { Outlet, useLocation, useNavigate } from "react-router-dom";
import {
  setSearch,
  clearSearch,
  setUserPreferences,
  toggleDraggingDisabled,
  closeToast,
  setUserDetails,
  setProfileBackground,
  setGameRunning,
} from "@renderer/features";
import { useTranslation } from "react-i18next";
import { UserFriendModal } from "./pages/shared-modals/user-friend-modal";
<<<<<<< HEAD
// import { migrationWorker } from "./workers";
=======
import { downloadSourcesWorker } from "./workers";
>>>>>>> 43e9919b
import { repacksContext } from "./context";

export interface AppProps {
  children: React.ReactNode;
}

export function App() {
  const contentRef = useRef<HTMLDivElement>(null);
  const { updateLibrary, library } = useLibrary();

  const { t } = useTranslation("app");

  const downloadSourceMigrationLock = useRef(false);

  const { clearDownload, setLastPacket } = useDownload();

  const { indexRepacks } = useContext(repacksContext);

  const {
    isFriendsModalVisible,
    friendRequetsModalTab,
    friendModalUserId,
    syncFriendRequests,
    hideFriendsModal,
  } = useUserDetails();

  const { userDetails, fetchUserDetails, updateUserDetails, clearUserDetails } =
    useUserDetails();

  const dispatch = useAppDispatch();

  const navigate = useNavigate();
  const location = useLocation();

  const search = useAppSelector((state) => state.search.value);

  const draggingDisabled = useAppSelector(
    (state) => state.window.draggingDisabled
  );

  const toast = useAppSelector((state) => state.toast);

  const { showSuccessToast } = useToast();

  useEffect(() => {
    Promise.all([window.electron.getUserPreferences(), updateLibrary()]).then(
      ([preferences]) => {
        dispatch(setUserPreferences(preferences));
      }
    );
  }, [navigate, location.pathname, dispatch, updateLibrary]);

  useEffect(() => {
    const unsubscribe = window.electron.onDownloadProgress(
      (downloadProgress) => {
        if (downloadProgress.game.progress === 1) {
          clearDownload();
          updateLibrary();
          return;
        }

        setLastPacket(downloadProgress);
      }
    );

    return () => {
      unsubscribe();
    };
  }, [clearDownload, setLastPacket, updateLibrary]);

  useEffect(() => {
    const cachedUserDetails = window.localStorage.getItem("userDetails");

    if (cachedUserDetails) {
      const { profileBackground, ...userDetails } =
        JSON.parse(cachedUserDetails);

      dispatch(setUserDetails(userDetails));
      dispatch(setProfileBackground(profileBackground));
    }

    fetchUserDetails().then((response) => {
      if (response) {
        updateUserDetails(response);
        syncFriendRequests();
      }
    });
  }, [fetchUserDetails, syncFriendRequests, updateUserDetails, dispatch]);

  const onSignIn = useCallback(() => {
    fetchUserDetails().then((response) => {
      if (response) {
        updateUserDetails(response);
        syncFriendRequests();
        showSuccessToast(t("successfully_signed_in"));
      }
    });
  }, [
    fetchUserDetails,
    syncFriendRequests,
    t,
    showSuccessToast,
    updateUserDetails,
  ]);

  useEffect(() => {
    const unsubscribe = window.electron.onGamesRunning((gamesRunning) => {
      if (gamesRunning.length) {
        const lastGame = gamesRunning[gamesRunning.length - 1];
        const libraryGame = library.find(
          (library) => library.id === lastGame.id
        );

        if (libraryGame) {
          dispatch(
            setGameRunning({
              ...libraryGame,
              sessionDurationInMillis: lastGame.sessionDurationInMillis,
            })
          );
          return;
        }
      }
      dispatch(setGameRunning(null));
    });

    return () => {
      unsubscribe();
    };
  }, [dispatch, library]);

  useEffect(() => {
    const listeners = [
      window.electron.onSignIn(onSignIn),
      window.electron.onLibraryBatchComplete(() => {
        updateLibrary();
      }),
      window.electron.onSignOut(() => clearUserDetails()),
    ];

    return () => {
      listeners.forEach((unsubscribe) => unsubscribe());
    };
  }, [onSignIn, updateLibrary, clearUserDetails]);

  const handleSearch = useCallback(
    (query: string) => {
      dispatch(setSearch(query));

      if (query === "") {
        navigate(-1);
        return;
      }

      const searchParams = new URLSearchParams({
        query,
      });

      navigate(`/search?${searchParams.toString()}`, {
        replace: location.pathname.startsWith("/search"),
      });
    },
    [dispatch, location.pathname, navigate]
  );

  const handleClear = useCallback(() => {
    dispatch(clearSearch());
    navigate(-1);
  }, [dispatch, navigate]);

  useEffect(() => {
    if (contentRef.current) contentRef.current.scrollTop = 0;
  }, [location.pathname, location.search]);

  useEffect(() => {
    new MutationObserver(() => {
      const modal = document.body.querySelector("[role=dialog]");

      dispatch(toggleDraggingDisabled(Boolean(modal)));
    }).observe(document.body, {
      attributes: false,
      childList: true,
    });
  }, [dispatch, draggingDisabled]);

  useEffect(() => {
<<<<<<< HEAD
    // window.electron.getRepacks().then((repacks) => {
    //   migrationWorker.postMessage(["MIGRATE_REPACKS", repacks]);
    // });
    // window.electron.getDownloadSources().then((downloadSources) => {
    //   migrationWorker.postMessage([
    //     "MIGRATE_DOWNLOAD_SOURCES",
    //     downloadSources,
    //   ]);
    // });
    // migrationWorker.onmessage = (
    //   event: MessageEvent<"MIGRATE_REPACKS_COMPLETE">
    // ) => {
    //   if (event.data === "MIGRATE_REPACKS_COMPLETE") {
    //     indexRepacks();
    //   }
    // };
=======
    if (downloadSourceMigrationLock.current) return;

    downloadSourceMigrationLock.current = true;

    window.electron.getDownloadSources().then(async (downloadSources) => {
      if (!downloadSources.length) {
        const id = crypto.randomUUID();
        const channel = new BroadcastChannel(`download_sources:sync:${id}`);

        channel.onmessage = (event: MessageEvent<number>) => {
          const newRepacksCount = event.data;
          window.electron.publishNewRepacksNotification(newRepacksCount);
        };

        downloadSourcesWorker.postMessage(["SYNC_DOWNLOAD_SOURCES", id]);
      }

      for (const downloadSource of downloadSources) {
        const channel = new BroadcastChannel(
          `download_sources:import:${downloadSource.url}`
        );
        await new Promise((resolve) => {
          downloadSourcesWorker.postMessage([
            "IMPORT_DOWNLOAD_SOURCE",
            downloadSource.url,
          ]);

          channel.onmessage = () => {
            window.electron.deleteDownloadSource(downloadSource.id).then(() => {
              resolve(true);
            });

            indexRepacks();
            channel.close();
          };
        }).catch(() => channel.close());
      }

      downloadSourceMigrationLock.current = false;
    });
>>>>>>> 43e9919b
  }, [indexRepacks]);

  const handleToastClose = useCallback(() => {
    dispatch(closeToast());
  }, [dispatch]);

  return (
    <>
      {window.electron.platform === "win32" && (
        <div className={styles.titleBar}>
          <h4>Hydra</h4>
        </div>
      )}

      <Toast
        visible={toast.visible}
        message={toast.message}
        type={toast.type}
        onClose={handleToastClose}
      />

      {userDetails && (
        <UserFriendModal
          visible={isFriendsModalVisible}
          initialTab={friendRequetsModalTab}
          onClose={hideFriendsModal}
          userId={friendModalUserId}
        />
      )}

      <main>
        <Sidebar />

        <article className={styles.container}>
          <Header
            onSearch={handleSearch}
            search={search}
            onClear={handleClear}
          />

          <section ref={contentRef} className={styles.content}>
            <Outlet />
          </section>
        </article>
      </main>

      <BottomPanel />
    </>
  );
}<|MERGE_RESOLUTION|>--- conflicted
+++ resolved
@@ -26,11 +26,7 @@
 } from "@renderer/features";
 import { useTranslation } from "react-i18next";
 import { UserFriendModal } from "./pages/shared-modals/user-friend-modal";
-<<<<<<< HEAD
-// import { migrationWorker } from "./workers";
-=======
 import { downloadSourcesWorker } from "./workers";
->>>>>>> 43e9919b
 import { repacksContext } from "./context";
 
 export interface AppProps {
@@ -217,24 +213,6 @@
   }, [dispatch, draggingDisabled]);
 
   useEffect(() => {
-<<<<<<< HEAD
-    // window.electron.getRepacks().then((repacks) => {
-    //   migrationWorker.postMessage(["MIGRATE_REPACKS", repacks]);
-    // });
-    // window.electron.getDownloadSources().then((downloadSources) => {
-    //   migrationWorker.postMessage([
-    //     "MIGRATE_DOWNLOAD_SOURCES",
-    //     downloadSources,
-    //   ]);
-    // });
-    // migrationWorker.onmessage = (
-    //   event: MessageEvent<"MIGRATE_REPACKS_COMPLETE">
-    // ) => {
-    //   if (event.data === "MIGRATE_REPACKS_COMPLETE") {
-    //     indexRepacks();
-    //   }
-    // };
-=======
     if (downloadSourceMigrationLock.current) return;
 
     downloadSourceMigrationLock.current = true;
@@ -275,7 +253,6 @@
 
       downloadSourceMigrationLock.current = false;
     });
->>>>>>> 43e9919b
   }, [indexRepacks]);
 
   const handleToastClose = useCallback(() => {
