--- conflicted
+++ resolved
@@ -2,10 +2,7 @@
 
 import { Sidebar, BottomPanel, Header, Toast } from "@renderer/components";
 
-<<<<<<< HEAD
 import "./app.scss";
-=======
->>>>>>> 981dbceb
 import Intercom from "@intercom/messenger-js-sdk";
 
 import {
@@ -33,16 +30,18 @@
 import { downloadSourcesWorker } from "./workers";
 import { repacksContext } from "./context";
 import { logger } from "./logger";
+import { insertCustomStyles } from "./helpers";
 
 export interface AppProps {
   children: React.ReactNode;
 }
 
-console.log(import.meta.env);
-
 Intercom({
   app_id: import.meta.env.RENDERER_VITE_INTERCOM_APP_ID,
 });
+
+const customStyles = window.localStorage.getItem("customStyles");
+insertCustomStyles(customStyles || "");
 
 export function App() {
   const contentRef = useRef<HTMLDivElement>(null);
@@ -286,19 +285,11 @@
   return (
     <>
       {window.electron.platform === "win32" && (
-<<<<<<< HEAD
         <div className="title-bar">
           <h4>
             Hydra
             {hasActiveSubscription && (
               <span className="title-bar__cloud-text"> Cloud</span>
-=======
-        <div className={styles.titleBar}>
-          <h4>
-            Hydra
-            {hasActiveSubscription && (
-              <span className={styles.cloudText}> Cloud</span>
->>>>>>> 981dbceb
             )}
           </h4>
         </div>
