import {
  createContext,
  useCallback,
  useEffect,
  useMemo,
  useRef,
  useState,
} from "react";

import { setHeaderTitle } from "@renderer/features";
import { getSteamLanguage } from "@renderer/helpers";
import {
  useAppDispatch,
  useAppSelector,
  useDownload,
  useRepacks,
  useUserDetails,
} from "@renderer/hooks";

import type {
  GameShop,
  GameStats,
  LibraryGame,
  ShopDetailsWithAssets,
  UserAchievement,
} from "@types";

import { useTranslation } from "react-i18next";
import { useLocation } from "react-router-dom";
import { GameDetailsContext } from "./game-details.context.types";
import { SteamContentDescriptor } from "@shared";

export const gameDetailsContext = createContext<GameDetailsContext>({
  game: null,
  shopDetails: null,
  repacks: [],
  shop: "steam",
  gameTitle: "",
  isGameRunning: false,
  isLoading: false,
  objectId: undefined,
  showRepacksModal: false,
  showGameOptionsModal: false,
  stats: null,
  achievements: null,
  hasNSFWContentBlocked: false,
  lastDownloadedOption: null,
  selectGameExecutable: async () => null,
  updateGame: async () => {},
  setShowGameOptionsModal: () => {},
  setShowRepacksModal: () => {},
  setHasNSFWContentBlocked: () => {},
});

const { Provider } = gameDetailsContext;
export const { Consumer: GameDetailsContextConsumer } = gameDetailsContext;

export interface GameDetailsContextProps {
  children: React.ReactNode;
  objectId: string;
  gameTitle: string;
  shop: GameShop;
}

export function GameDetailsContextProvider({
  children,
  objectId,
  gameTitle,
  shop,
}: Readonly<GameDetailsContextProps>) {
  const [shopDetails, setShopDetails] = useState<ShopDetailsWithAssets | null>(
    null
  );
  const [achievements, setAchievements] = useState<UserAchievement[] | null>(
    null
  );
  const [game, setGame] = useState<LibraryGame | null>(null);
  const [hasNSFWContentBlocked, setHasNSFWContentBlocked] = useState(false);
  const abortControllerRef = useRef<AbortController | null>(null);

  const [stats, setStats] = useState<GameStats | null>(null);

  const [isLoading, setIsLoading] = useState(true);
  const [isGameRunning, setIsGameRunning] = useState(false);
  const [showRepacksModal, setShowRepacksModal] = useState(false);
  const [showGameOptionsModal, setShowGameOptionsModal] = useState(false);

  const { getRepacksForObjectId } = useRepacks();

  const repacks = useMemo(() => {
    return getRepacksForObjectId(objectId);
  }, [getRepacksForObjectId, objectId]);

  const { i18n } = useTranslation("game_details");
  const location = useLocation();

  const dispatch = useAppDispatch();

  const { lastPacket } = useDownload();
  const { userDetails } = useUserDetails();

  const userPreferences = useAppSelector(
    (state) => state.userPreferences.value
  );

  const updateGame = useCallback(async () => {
    return window.electron
      .getGameByObjectId(shop, objectId)
      .then((result) => setGame(result));
  }, [shop, objectId]);

  const isGameDownloading =
    lastPacket?.gameId === game?.id && game?.download?.status === "active";

  useEffect(() => {
    updateGame();
  }, [updateGame, isGameDownloading, lastPacket?.gameId]);

  useEffect(() => {
    if (abortControllerRef.current) abortControllerRef.current.abort();
    const abortController = new AbortController();
    abortControllerRef.current = abortController;

    const shopDetailsPromise = window.electron
      .getGameShopDetails(objectId, shop, getSteamLanguage(i18n.language))
      .then((result) => {
        if (abortController.signal.aborted) return;

        setShopDetails(result);

        if (
          result?.content_descriptors.ids.includes(
            SteamContentDescriptor.AdultOnlySexualContent
          ) &&
          !userPreferences?.disableNsfwAlert
        ) {
          setHasNSFWContentBlocked(true);
        }

        if (result?.assets) {
          setIsLoading(false);
        }
      });

    const statsPromise = window.electron
      .getGameStats(objectId, shop)
      .then((result) => {
        if (abortController.signal.aborted) return null;
        setStats(result);
        return result;
      });

    Promise.all([shopDetailsPromise, statsPromise])
      .then(([_, stats]) => {
        if (stats) {
          const assets = stats.assets;
          if (assets) {
            window.electron.saveGameShopAssets(objectId, shop, assets);

            setShopDetails((prev) => {
              if (!prev) return null;
              return {
                ...prev,
                assets,
              };
            });
          }
        }
      })
      .finally(() => {
        if (abortController.signal.aborted) return;
        setIsLoading(false);
      });

    if (userDetails) {
      window.electron
        .getUnlockedAchievements(objectId, shop)
        .then((achievements) => {
          if (abortController.signal.aborted) return;
          setAchievements(achievements);
        })
        .catch(() => void 0);
    }
  }, [
    updateGame,
    dispatch,
    objectId,
    shop,
    i18n.language,
    userDetails,
    userPreferences,
  ]);

  useEffect(() => {
    setShopDetails(null);
    setGame(null);
    setIsLoading(true);
    setIsGameRunning(false);
    setAchievements(null);
    dispatch(setHeaderTitle(gameTitle));
  }, [objectId, gameTitle, dispatch]);

  useEffect(() => {
<<<<<<< HEAD
    const state =
      (location && (location.state as Record<string, unknown>)) || {};
    if (state.openRepacks) {
      setShowRepacksModal(true);
      try {
        window.history.replaceState({}, document.title, location.pathname);
      } catch (_e) {
        void _e;
      }
    }
  }, [location]);
=======
    if (game?.title) {
      dispatch(setHeaderTitle(game.title));
    }
  }, [game?.title, dispatch]);
>>>>>>> 88ed335f

  useEffect(() => {
    const unsubscribe = window.electron.onGamesRunning((gamesIds) => {
      const updatedIsGameRunning =
        !!game?.id &&
        !!gamesIds.find((gameRunning) => gameRunning.id == game.id);

      if (isGameRunning != updatedIsGameRunning) {
        updateGame();
      }

      setIsGameRunning(updatedIsGameRunning);
    });

    return () => {
      unsubscribe();
    };
  }, [game?.id, isGameRunning, updateGame]);

  useEffect(() => {
    const handler = (ev: Event) => {
      try {
        const detail = (ev as CustomEvent).detail || {};
        if (detail.objectId && detail.objectId === objectId) {
          setShowRepacksModal(true);
        }
      } catch (e) {
        void e;
      }
    };

    window.addEventListener("hydra:openRepacks", handler as EventListener);

    return () => {
      window.removeEventListener("hydra:openRepacks", handler as EventListener);
    };
  }, [objectId]);

  useEffect(() => {
    const handler = (ev: Event) => {
      try {
        const detail = (ev as CustomEvent).detail || {};
        if (detail.objectId && detail.objectId === objectId) {
          setShowGameOptionsModal(true);
        }
      } catch (e) {
        void e;
      }
    };

    window.addEventListener("hydra:openGameOptions", handler as EventListener);

    return () => {
      window.removeEventListener(
        "hydra:openGameOptions",
        handler as EventListener
      );
    };
  }, [objectId]);

  useEffect(() => {
    const state =
      (location && (location.state as Record<string, unknown>)) || {};
    if (state.openGameOptions) {
      setShowGameOptionsModal(true);

      try {
        window.history.replaceState({}, document.title, location.pathname);
      } catch (_e) {
        void _e;
      }
    }
  }, [location]);

  const lastDownloadedOption = useMemo(() => {
    if (game?.download) {
      const repack = repacks.find((repack) =>
        repack.uris.some((uri) => uri.includes(game.download!.uri))
      );

      if (!repack) return null;
      return repack;
    }

    return null;
  }, [game?.download, repacks]);

  useEffect(() => {
    const unsubscribe = window.electron.onUpdateAchievements(
      objectId,
      shop,
      (achievements) => {
        if (!userDetails) return;
        setAchievements(achievements);
      }
    );

    return () => {
      unsubscribe();
    };
  }, [objectId, shop, userDetails]);

  const getDownloadsPath = async () => {
    if (userPreferences?.downloadsPath) return userPreferences.downloadsPath;
    return window.electron.getDefaultDownloadsPath();
  };

  const selectGameExecutable = async () => {
    const downloadsPath = await getDownloadsPath();

    return window.electron
      .showOpenDialog({
        properties: ["openFile"],
        defaultPath: downloadsPath,
        filters: [
          {
            name: "Game executable",
            extensions: ["exe", "lnk"],
          },
        ],
      })
      .then(({ filePaths }) => {
        if (filePaths && filePaths.length > 0) {
          return filePaths[0];
        }

        return null;
      });
  };

  return (
    <Provider
      value={{
        game,
        shopDetails,
        shop,
        repacks,
        gameTitle,
        isGameRunning,
        isLoading,
        objectId,
        showGameOptionsModal,
        showRepacksModal,
        stats,
        achievements,
        hasNSFWContentBlocked,
        lastDownloadedOption,
        setHasNSFWContentBlocked,
        selectGameExecutable,
        updateGame,
        setShowRepacksModal,
        setShowGameOptionsModal,
      }}
    >
      {children}
    </Provider>
  );
}<|MERGE_RESOLUTION|>--- conflicted
+++ resolved
@@ -201,9 +201,7 @@
   }, [objectId, gameTitle, dispatch]);
 
   useEffect(() => {
-<<<<<<< HEAD
-    const state =
-      (location && (location.state as Record<string, unknown>)) || {};
+    const state = (location && (location.state as Record<string, unknown>)) || {};
     if (state.openRepacks) {
       setShowRepacksModal(true);
       try {
@@ -213,12 +211,12 @@
       }
     }
   }, [location]);
-=======
+
+  useEffect(() => {
     if (game?.title) {
       dispatch(setHeaderTitle(game.title));
     }
   }, [game?.title, dispatch]);
->>>>>>> 88ed335f
 
   useEffect(() => {
     const unsubscribe = window.electron.onGamesRunning((gamesIds) => {
