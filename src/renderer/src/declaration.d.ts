--- conflicted
+++ resolved
@@ -33,11 +33,7 @@
   DownloadSource,
   DownloadSourceValidationResult,
   GameRepack,
-<<<<<<< HEAD
-  SteamNewsEntry,
-=======
   LibraryCollection,
->>>>>>> ec04e99b
 } from "@types";
 import type { AxiosProgressEvent } from "axios";
 
@@ -166,13 +162,9 @@
     ) => Promise<void>;
     verifyExecutablePathInUse: (executablePath: string) => Promise<Game>;
     getLibrary: () => Promise<LibraryGame[]>;
-<<<<<<< HEAD
-    getSteamNews: (language: string) => Promise<SteamNewsEntry[]>;
-=======
     getLibraryCategories: (
       games: Array<{ id: string; shop: GameShop; objectId: string }>
     ) => Promise<{ [gameId: string]: string[] }>;
->>>>>>> ec04e99b
     openGameInstaller: (shop: GameShop, objectId: string) => Promise<boolean>;
     openGameInstallerPath: (shop: GameShop, objectId: string) => Promise<void>;
     openGameExecutablePath: (shop: GameShop, objectId: string) => Promise<void>;
