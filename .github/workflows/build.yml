--- conflicted
+++ resolved
@@ -22,27 +22,6 @@
       - name: Install dependencies
         run: yarn
 
-<<<<<<< HEAD
-      - name: Install Python
-        if: matrix.os == 'macos-11'
-        uses: actions/setup-python@v5
-        with:
-          python-version: 3.9.0
-
-      - name: Install Python
-        if: matrix.os == 'ubuntu-latest' || matrix.os == 'windows-latest'
-        uses: actions/setup-python@v5
-        with:
-          python-version: 3.9
-
-      - name: Install dependencies
-        run: pip install -r requirements.txt
-
-      - name: Build with cx_Freeze
-        run: python torrent-client/setup.py build
-
-=======
->>>>>>> b66f58d1
       - name: Build Linux
         if: matrix.os == 'ubuntu-latest'
         run: yarn build:linux
