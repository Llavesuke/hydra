--- conflicted
+++ resolved
@@ -1,32 +1,4 @@
 {
-<<<<<<< HEAD
-  "compilerOptions": {
-    "target": "ES6",
-    "allowJs": true,
-    "module": "commonjs",
-    "jsx": "react-jsx",
-    "skipLibCheck": true,
-    "esModuleInterop": true,
-    "noImplicitAny": true,
-    "sourceMap": true,
-    "baseUrl": ".",
-    "outDir": "dist",
-    "moduleResolution": "node",
-    "resolveJsonModule": true,
-    "experimentalDecorators": true,
-    "emitDecoratorMetadata": true,
-    "paths": {
-      "*": ["node_modules/*"],
-      "@main/*": ["src/main/*"],
-      "@renderer/*": ["src/renderer/*"],
-      "@types": ["src/types/index.ts"],
-      "@locales": ["src/locales/index.ts"],
-      "@globals": ["src/globals.ts"]
-    }
-  },
-  "include": ["src/**/*"]
-=======
   "files": [],
   "references": [{ "path": "./tsconfig.node.json" }, { "path": "./tsconfig.web.json" }]
->>>>>>> 66ee78ed
 }