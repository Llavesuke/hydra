--- conflicted
+++ resolved
@@ -11,7 +11,7 @@
       )
     )
 
-  def start_download(self, url: str, save_path: str, header: str, out: str = None):
+  def start_download(self, url: str, save_path: str, header: str, out: str = None, allow_multiple_connections: bool = False):
     if self.download:
       self.aria2.resume([self.download])
     else:
@@ -20,16 +20,13 @@
         "dir": save_path,
         "out": out
       }
-<<<<<<< HEAD
 
       if allow_multiple_connections:
         options.update({
           "split": "4",
           "max-connection-per-server": "16",
-          "min-split-size": "1M"
+          "min-split-size": "2M"
         })
-=======
->>>>>>> 7c468ac9
           
       downloads = self.aria2.add(url, options=options)
       
