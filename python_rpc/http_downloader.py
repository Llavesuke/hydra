import os
<<<<<<< HEAD
import requests
import threading
import time
import urllib.parse
import re
from typing import Dict, Optional, Union


class HttpDownloader:
    def __init__(self):
        self.download = None
        self.thread = None
        self.pause_event = threading.Event()
        self.cancel_event = threading.Event()
        self.download_info = None

    def start_download(self, url: str, save_path: str, header: str, out: str = None, allow_multiple_connections: bool = False):
        """Start a download with the given parameters"""
        # Parse header string into dictionary
        headers = {}
        if header:
            for line in header.split('\n'):
                if ':' in line:
                    key, value = line.split(':', 1)
                    headers[key.strip()] = value.strip()
        
        # Determine output filename
        if out:
            filename = out
        else:
            # Extract filename from URL
            raw_filename = self._extract_filename_from_url(url)
            if not raw_filename:
                filename = 'download'
            else:
                filename = raw_filename
            
        # Create full path
        if not os.path.exists(save_path):
            os.makedirs(save_path)
        
        full_path = os.path.join(save_path, filename)
        
        # Initialize download info
        self.download_info = {
            'url': url,
            'save_path': save_path,
            'full_path': full_path,
            'headers': headers,
            'filename': filename,
            'folderName': filename,
            'fileSize': 0,
            'progress': 0,
            'downloadSpeed': 0,
            'status': 'waiting',
            'bytesDownloaded': 0,
            'start_time': time.time(),
            'supports_resume': False
        }
        
        # Reset events
        self.pause_event.clear()
        self.cancel_event.clear()
        
        # Start download in a separate thread
        self.thread = threading.Thread(target=self._download_worker)
        self.thread.daemon = True
        self.thread.start()
        
    def _download_worker(self):
        """Worker thread that performs the actual download"""
        url = self.download_info['url']
        full_path = self.download_info['full_path']
        headers = self.download_info['headers'].copy()
        
        try:
            # Start with a HEAD request to get file size and check if server supports range requests
            head_response = requests.head(url, headers=headers, allow_redirects=True)
            total_size = int(head_response.headers.get('content-length', 0))
            self.download_info['fileSize'] = total_size
            
            # Check if server supports range requests
            accept_ranges = head_response.headers.get('accept-ranges', '')
            supports_resume = accept_ranges.lower() == 'bytes' and total_size > 0
            self.download_info['supports_resume'] = supports_resume
            
            # Check if we're resuming a download
            file_exists = os.path.exists(full_path)
            downloaded = 0
            
            if file_exists and supports_resume:
                # Get current file size for resume
                downloaded = os.path.getsize(full_path)
                
                # If file is already complete, mark as done
                if downloaded >= total_size and total_size > 0:
                    self.download_info['status'] = 'complete'
                    self.download_info['progress'] = 1.0
                    self.download_info['bytesDownloaded'] = total_size
                    return
                
                # Add range header for resuming
                if downloaded > 0:
                    headers['Range'] = f'bytes={downloaded}-'
                    self.download_info['bytesDownloaded'] = downloaded
                    self.download_info['progress'] = downloaded / total_size if total_size > 0 else 0
            elif file_exists:
                # If server doesn't support resume but file exists, delete and start over
                os.remove(full_path)
                downloaded = 0
            
            # Open the request as a stream
            self.download_info['status'] = 'active'
            response = requests.get(url, headers=headers, stream=True, allow_redirects=True)
            response.raise_for_status()
            
            # If we didn't get file size from HEAD request, try from GET
            if total_size == 0:
                total_size = int(response.headers.get('content-length', 0))
                if 'content-range' in response.headers:
                    content_range = response.headers['content-range']
                    match = re.search(r'bytes \d+-\d+/(\d+)', content_range)
                    if match:
                        total_size = int(match.group(1))
                
                self.download_info['fileSize'] = total_size
            
            # Setup for tracking speed
            start_time = time.time()
            last_update_time = start_time
            bytes_since_last_update = 0
            
            # Open file in append mode if resuming, otherwise write mode
            mode = 'ab' if downloaded > 0 and supports_resume else 'wb'
            with open(full_path, mode) as f:
                for chunk in response.iter_content(chunk_size=8192):
                    # Check if cancelled
                    if self.cancel_event.is_set():
                        self.download_info['status'] = 'cancelled'
                        return
                    
                    # Check if paused
                    if self.pause_event.is_set():
                        self.download_info['status'] = 'paused'
                        # Wait until resumed or cancelled
                        while self.pause_event.is_set() and not self.cancel_event.is_set():
                            time.sleep(0.5)
                        
                        # Update status if resumed
                        if not self.cancel_event.is_set():
                            self.download_info['status'] = 'active'
                    
                    if chunk:
                        f.write(chunk)
                        downloaded += len(chunk)
                        bytes_since_last_update += len(chunk)
                        
                        # Update progress and speed every 0.5 seconds
                        current_time = time.time()
                        if current_time - last_update_time >= 0.5:
                            elapsed = current_time - last_update_time
                            speed = bytes_since_last_update / elapsed if elapsed > 0 else 0
                            
                            self.download_info['bytesDownloaded'] = downloaded
                            self.download_info['progress'] = downloaded / total_size if total_size > 0 else 0
                            self.download_info['downloadSpeed'] = speed
                            
                            last_update_time = current_time
                            bytes_since_last_update = 0
            
            # Download completed
            self.download_info['status'] = 'complete'
            self.download_info['progress'] = 1.0
            self.download_info['bytesDownloaded'] = total_size
            
        except requests.exceptions.RequestException as e:
            self.download_info['status'] = 'error'
            print(f"Download error: {str(e)}")
    
    def pause_download(self):
        """Pause the current download"""
        if self.thread and self.thread.is_alive():
            self.pause_event.set()
            self.download_info['status'] = 'pausing'  # Intermediate state until worker confirms
    
    def resume_download(self):
        """Resume a paused download"""
        if self.download_info and self.download_info['status'] == 'paused':
            self.pause_event.clear()
            # If thread is no longer alive, restart it
            if not self.thread or not self.thread.is_alive():
                self.thread = threading.Thread(target=self._download_worker)
                self.thread.daemon = True
                self.thread.start()
    
    def cancel_download(self):
        """Cancel the current download and reset the download object"""
        if self.thread and self.thread.is_alive():
            self.cancel_event.set()
            self.pause_event.clear()  # Clear pause if it was set
            
            # Give the thread a moment to clean up
            self.thread.join(timeout=2.0)
            
            if self.download_info:
                # Attempt to delete the partial file if not resumable
                if not self.download_info.get('supports_resume', False):
                    try:
                        if os.path.exists(self.download_info['full_path']):
                            os.remove(self.download_info['full_path'])
                    except:
                        pass
                self.download_info['status'] = 'cancelled'
        
        self.download_info = None
    
    def _extract_filename_from_url(self, url: str) -> str:
        """Extract a clean filename from URL, handling URL encoding and query parameters"""
        # Parse the URL to get the path
        parsed_url = urllib.parse.urlparse(url)
        
        # Extract the path component
        path = parsed_url.path
        
        # Get the last part of the path (filename with potential URL encoding)
        encoded_filename = os.path.basename(path)
        
        # URL decode the filename
        decoded_filename = urllib.parse.unquote(encoded_filename)
        
        # Remove query parameters if present
        if '?' in decoded_filename:
            decoded_filename = decoded_filename.split('?')[0]
            
        # If we get an empty string, use the domain as a fallback
        if not decoded_filename:
            return 'download'
            
        return decoded_filename
    
    def get_download_status(self) -> Optional[Dict]:
        """Get the current status of the download"""
        if not self.download_info:
            return None
        
        return {
            'folderName': self.download_info['filename'],
            'fileSize': self.download_info['fileSize'],
            'progress': self.download_info['progress'],
            'downloadSpeed': self.download_info['downloadSpeed'],
            'numPeers': 0,  # Not applicable for HTTP
            'numSeeds': 0,  # Not applicable for HTTP
            'status': self.download_info['status'],
            'bytesDownloaded': self.download_info['bytesDownloaded'],
            'supports_resume': self.download_info.get('supports_resume', False)
        }
=======
import subprocess
import json

class HttpDownloader:
    def __init__(self, hydra_httpdl_bin: str):
        self.hydra_exe = hydra_httpdl_bin
        self.process = None
        self.last_status = None

    def start_download(self, url: str, save_path: str, header: str = None, out: str = None, allow_multiple_connections: bool = False):
        cmd = [self.hydra_exe]
        
        cmd.append(url)
        
        cmd.extend([
            "--chunk-size", "10",
            "--buffer-size", "16",
            "--log",
            "--silent"
        ])
        
        if header:
            cmd.extend(["--header", header])
        
        if allow_multiple_connections:
            cmd.extend(["--connections", "24"])
        else:
            cmd.extend(["--connections", "1"])
        
        print(f"running hydra-httpdl: {' '.join(cmd)}")
        
        try:
            self.process = subprocess.Popen(
                cmd,
                cwd=save_path,
                stdout=subprocess.PIPE,
                stderr=subprocess.PIPE,
                universal_newlines=True
            )
        except Exception as e:
            print(f"error running hydra-httpdl: {e}")


    def get_download_status(self):
        
        if not self.process:
            return None
        
        try:
            line = self.process.stdout.readline()
            if line:
                status = json.loads(line.strip())
                self.last_status = status
            elif self.last_status:
                status = self.last_status
            else:
                return None
            
            response = {
                "status": "active",
                "progress": status["progress"],
                "downloadSpeed": status["speed_bps"],
                "numPeers": 0,
                "numSeeds": 0,
                "bytesDownloaded": status["downloaded_bytes"],
                "fileSize": status["total_bytes"],
                "folderName": status["filename"]
            }
            
            if status["progress"] == 1:
                response["status"] = "complete"
            
            return response
            
        except Exception as e:
            print(f"error getting download status: {e}")
            return None
      
      
      
    def stop_download(self):
        if self.process:
            self.process.terminate()
            self.process = None
            self.last_status = None
            
    def pause_download(self):
        self.stop_download()
        
    def cancel_download(self):
        self.stop_download()
>>>>>>> f99da1d7
<|MERGE_RESOLUTION|>--- conflicted
+++ resolved
@@ -1,262 +1,4 @@
 import os
-<<<<<<< HEAD
-import requests
-import threading
-import time
-import urllib.parse
-import re
-from typing import Dict, Optional, Union
-
-
-class HttpDownloader:
-    def __init__(self):
-        self.download = None
-        self.thread = None
-        self.pause_event = threading.Event()
-        self.cancel_event = threading.Event()
-        self.download_info = None
-
-    def start_download(self, url: str, save_path: str, header: str, out: str = None, allow_multiple_connections: bool = False):
-        """Start a download with the given parameters"""
-        # Parse header string into dictionary
-        headers = {}
-        if header:
-            for line in header.split('\n'):
-                if ':' in line:
-                    key, value = line.split(':', 1)
-                    headers[key.strip()] = value.strip()
-        
-        # Determine output filename
-        if out:
-            filename = out
-        else:
-            # Extract filename from URL
-            raw_filename = self._extract_filename_from_url(url)
-            if not raw_filename:
-                filename = 'download'
-            else:
-                filename = raw_filename
-            
-        # Create full path
-        if not os.path.exists(save_path):
-            os.makedirs(save_path)
-        
-        full_path = os.path.join(save_path, filename)
-        
-        # Initialize download info
-        self.download_info = {
-            'url': url,
-            'save_path': save_path,
-            'full_path': full_path,
-            'headers': headers,
-            'filename': filename,
-            'folderName': filename,
-            'fileSize': 0,
-            'progress': 0,
-            'downloadSpeed': 0,
-            'status': 'waiting',
-            'bytesDownloaded': 0,
-            'start_time': time.time(),
-            'supports_resume': False
-        }
-        
-        # Reset events
-        self.pause_event.clear()
-        self.cancel_event.clear()
-        
-        # Start download in a separate thread
-        self.thread = threading.Thread(target=self._download_worker)
-        self.thread.daemon = True
-        self.thread.start()
-        
-    def _download_worker(self):
-        """Worker thread that performs the actual download"""
-        url = self.download_info['url']
-        full_path = self.download_info['full_path']
-        headers = self.download_info['headers'].copy()
-        
-        try:
-            # Start with a HEAD request to get file size and check if server supports range requests
-            head_response = requests.head(url, headers=headers, allow_redirects=True)
-            total_size = int(head_response.headers.get('content-length', 0))
-            self.download_info['fileSize'] = total_size
-            
-            # Check if server supports range requests
-            accept_ranges = head_response.headers.get('accept-ranges', '')
-            supports_resume = accept_ranges.lower() == 'bytes' and total_size > 0
-            self.download_info['supports_resume'] = supports_resume
-            
-            # Check if we're resuming a download
-            file_exists = os.path.exists(full_path)
-            downloaded = 0
-            
-            if file_exists and supports_resume:
-                # Get current file size for resume
-                downloaded = os.path.getsize(full_path)
-                
-                # If file is already complete, mark as done
-                if downloaded >= total_size and total_size > 0:
-                    self.download_info['status'] = 'complete'
-                    self.download_info['progress'] = 1.0
-                    self.download_info['bytesDownloaded'] = total_size
-                    return
-                
-                # Add range header for resuming
-                if downloaded > 0:
-                    headers['Range'] = f'bytes={downloaded}-'
-                    self.download_info['bytesDownloaded'] = downloaded
-                    self.download_info['progress'] = downloaded / total_size if total_size > 0 else 0
-            elif file_exists:
-                # If server doesn't support resume but file exists, delete and start over
-                os.remove(full_path)
-                downloaded = 0
-            
-            # Open the request as a stream
-            self.download_info['status'] = 'active'
-            response = requests.get(url, headers=headers, stream=True, allow_redirects=True)
-            response.raise_for_status()
-            
-            # If we didn't get file size from HEAD request, try from GET
-            if total_size == 0:
-                total_size = int(response.headers.get('content-length', 0))
-                if 'content-range' in response.headers:
-                    content_range = response.headers['content-range']
-                    match = re.search(r'bytes \d+-\d+/(\d+)', content_range)
-                    if match:
-                        total_size = int(match.group(1))
-                
-                self.download_info['fileSize'] = total_size
-            
-            # Setup for tracking speed
-            start_time = time.time()
-            last_update_time = start_time
-            bytes_since_last_update = 0
-            
-            # Open file in append mode if resuming, otherwise write mode
-            mode = 'ab' if downloaded > 0 and supports_resume else 'wb'
-            with open(full_path, mode) as f:
-                for chunk in response.iter_content(chunk_size=8192):
-                    # Check if cancelled
-                    if self.cancel_event.is_set():
-                        self.download_info['status'] = 'cancelled'
-                        return
-                    
-                    # Check if paused
-                    if self.pause_event.is_set():
-                        self.download_info['status'] = 'paused'
-                        # Wait until resumed or cancelled
-                        while self.pause_event.is_set() and not self.cancel_event.is_set():
-                            time.sleep(0.5)
-                        
-                        # Update status if resumed
-                        if not self.cancel_event.is_set():
-                            self.download_info['status'] = 'active'
-                    
-                    if chunk:
-                        f.write(chunk)
-                        downloaded += len(chunk)
-                        bytes_since_last_update += len(chunk)
-                        
-                        # Update progress and speed every 0.5 seconds
-                        current_time = time.time()
-                        if current_time - last_update_time >= 0.5:
-                            elapsed = current_time - last_update_time
-                            speed = bytes_since_last_update / elapsed if elapsed > 0 else 0
-                            
-                            self.download_info['bytesDownloaded'] = downloaded
-                            self.download_info['progress'] = downloaded / total_size if total_size > 0 else 0
-                            self.download_info['downloadSpeed'] = speed
-                            
-                            last_update_time = current_time
-                            bytes_since_last_update = 0
-            
-            # Download completed
-            self.download_info['status'] = 'complete'
-            self.download_info['progress'] = 1.0
-            self.download_info['bytesDownloaded'] = total_size
-            
-        except requests.exceptions.RequestException as e:
-            self.download_info['status'] = 'error'
-            print(f"Download error: {str(e)}")
-    
-    def pause_download(self):
-        """Pause the current download"""
-        if self.thread and self.thread.is_alive():
-            self.pause_event.set()
-            self.download_info['status'] = 'pausing'  # Intermediate state until worker confirms
-    
-    def resume_download(self):
-        """Resume a paused download"""
-        if self.download_info and self.download_info['status'] == 'paused':
-            self.pause_event.clear()
-            # If thread is no longer alive, restart it
-            if not self.thread or not self.thread.is_alive():
-                self.thread = threading.Thread(target=self._download_worker)
-                self.thread.daemon = True
-                self.thread.start()
-    
-    def cancel_download(self):
-        """Cancel the current download and reset the download object"""
-        if self.thread and self.thread.is_alive():
-            self.cancel_event.set()
-            self.pause_event.clear()  # Clear pause if it was set
-            
-            # Give the thread a moment to clean up
-            self.thread.join(timeout=2.0)
-            
-            if self.download_info:
-                # Attempt to delete the partial file if not resumable
-                if not self.download_info.get('supports_resume', False):
-                    try:
-                        if os.path.exists(self.download_info['full_path']):
-                            os.remove(self.download_info['full_path'])
-                    except:
-                        pass
-                self.download_info['status'] = 'cancelled'
-        
-        self.download_info = None
-    
-    def _extract_filename_from_url(self, url: str) -> str:
-        """Extract a clean filename from URL, handling URL encoding and query parameters"""
-        # Parse the URL to get the path
-        parsed_url = urllib.parse.urlparse(url)
-        
-        # Extract the path component
-        path = parsed_url.path
-        
-        # Get the last part of the path (filename with potential URL encoding)
-        encoded_filename = os.path.basename(path)
-        
-        # URL decode the filename
-        decoded_filename = urllib.parse.unquote(encoded_filename)
-        
-        # Remove query parameters if present
-        if '?' in decoded_filename:
-            decoded_filename = decoded_filename.split('?')[0]
-            
-        # If we get an empty string, use the domain as a fallback
-        if not decoded_filename:
-            return 'download'
-            
-        return decoded_filename
-    
-    def get_download_status(self) -> Optional[Dict]:
-        """Get the current status of the download"""
-        if not self.download_info:
-            return None
-        
-        return {
-            'folderName': self.download_info['filename'],
-            'fileSize': self.download_info['fileSize'],
-            'progress': self.download_info['progress'],
-            'downloadSpeed': self.download_info['downloadSpeed'],
-            'numPeers': 0,  # Not applicable for HTTP
-            'numSeeds': 0,  # Not applicable for HTTP
-            'status': self.download_info['status'],
-            'bytesDownloaded': self.download_info['bytesDownloaded'],
-            'supports_resume': self.download_info.get('supports_resume', False)
-        }
-=======
 import subprocess
 import json
 
@@ -347,5 +89,4 @@
         self.stop_download()
         
     def cancel_download(self):
-        self.stop_download()
->>>>>>> f99da1d7
+        self.stop_download()